--- conflicted
+++ resolved
@@ -4649,13 +4649,8 @@
         return;
     }
 
-<<<<<<< HEAD
     type->newScript->fun = fun;
-    type->newScript->finalizeKind = unsigned(kind);
-=======
-    type->newScript->script = script;
     type->newScript->allocKind = kind;
->>>>>>> 3bacb21e
     type->newScript->shape = baseobj->lastProperty();
 
     type->newScript->initializerList = (TypeNewScript::Initializer *)
@@ -5947,11 +5942,7 @@
             const AllocationSiteKey &key = e.front().key;
             TypeObject *object = e.front().value;
 
-<<<<<<< HEAD
-            if (ScriptIsAboutToBeFinalized(cx, key.script, key.fun) || !object->isMarked())
-=======
             if (IsAboutToBeFinalized(cx, key.script) || !object->isMarked())
->>>>>>> 3bacb21e
                 e.removeFront();
         }
     }
@@ -5991,21 +5982,9 @@
     unsigned num = NumTypeSets(script);
     TypeSet *typeArray = script->types->typeArray();
 
-<<<<<<< HEAD
     /* Remove constraints and references to dead objects from the persistent type sets. */
     for (unsigned i = 0; i < num; i++)
         typeArray[i].sweep(cx, compartment);
-=======
-    if (IsAboutToBeFinalized(cx, script)) {
-        /* Release all memory associated with the persistent type sets. */
-        for (unsigned i = 0; i < num; i++)
-            typeArray[i].clearObjects();
-    } else {
-        /* Remove constraints and references to dead objects from the persistent type sets. */
-        for (unsigned i = 0; i < num; i++)
-            typeArray[i].sweep(cx, compartment);
-    }
->>>>>>> 3bacb21e
 
     TypeResult **presult = &script->types->dynamicList;
     while (*presult) {
