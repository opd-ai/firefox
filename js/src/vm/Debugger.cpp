--- conflicted
+++ resolved
@@ -532,11 +532,7 @@
     /* Save the frame's completion value. */
     JSTrapStatus status;
     RootedValue value(cx);
-<<<<<<< HEAD
-    Debugger::resultToCompletion(cx, frameOk, fp->returnValue(), &status, &value);
-=======
-    Debugger::resultToCompletion(cx, frameOk, iter.returnValue(), &status, value.address());
->>>>>>> faa0ecd5
+    Debugger::resultToCompletion(cx, frameOk, iter.returnValue(), &status, &value);
 
     /* Build a list of the recipients. */
     AutoObjectVector frames(cx);
@@ -958,11 +954,7 @@
     ScriptFrameIter iter(cx);
 
     argv[1] = exc;
-<<<<<<< HEAD
-    if (!getScriptFrame(cx, cx->fp(), &argv[0]) || !wrapDebuggeeValue(cx, avr.handleAt(1)))
-=======
-    if (!getScriptFrame(cx, iter, &argv[0]) || !wrapDebuggeeValue(cx, &argv[1]))
->>>>>>> faa0ecd5
+    if (!getScriptFrame(cx, iter, &argv[0]) || !wrapDebuggeeValue(cx, avr.handleAt(1)))
         return handleUncaughtException(ac, vp, false);
 
     Value rv;
@@ -3385,13 +3377,8 @@
 static JSBool
 DebuggerFrame_getCallee(JSContext *cx, unsigned argc, Value *vp)
 {
-<<<<<<< HEAD
-    THIS_FRAME(cx, argc, vp, "get callee", args, thisobj, fp);
-    RootedValue calleev(cx, (fp->isFunctionFrame() && !fp->isEvalFrame()) ? fp->calleev() : NullValue());
-=======
     THIS_FRAME(cx, argc, vp, "get callee", args, thisobj, iter);
-    Value calleev = (iter.isFunctionFrame() && !iter.isEvalFrame()) ? iter.calleev() : NullValue();
->>>>>>> faa0ecd5
+    RootedValue calleev(cx, (iter.isFunctionFrame() && !iter.isEvalFrame()) ? iter.calleev() : NullValue());
     if (!Debugger::fromChildJSObject(thisobj)->wrapDebuggeeValue(cx, &calleev))
         return false;
     args.rval().set(calleev);
@@ -3417,13 +3404,8 @@
 static JSBool
 DebuggerFrame_getThis(JSContext *cx, unsigned argc, Value *vp)
 {
-<<<<<<< HEAD
-    THIS_FRAME(cx, argc, vp, "get this", args, thisobj, fp);
+    THIS_FRAME(cx, argc, vp, "get this", args, thisobj, iter);
     RootedValue thisv(cx);
-=======
-    THIS_FRAME(cx, argc, vp, "get this", args, thisobj, iter);
-    Value thisv;
->>>>>>> faa0ecd5
     {
         AutoCompartment ac(cx, iter.scopeChain());
         if (!iter.computeThis())
@@ -3745,13 +3727,8 @@
 
 static JSBool
 DebuggerGenericEval(JSContext *cx, const char *fullMethodName,
-<<<<<<< HEAD
                     const Value &code, Value *bindings, MutableHandleValue vp,
-                    Debugger *dbg, HandleObject scope, StackFrame *fp)
-=======
-                    const Value &code, Value *bindings, Value *vp,
                     Debugger *dbg, HandleObject scope, ScriptFrameIter *iter)
->>>>>>> faa0ecd5
 {
     /* Either we're specifying the frame, or a global. */
     JS_ASSERT_IF(iter, !scope);
@@ -3848,11 +3825,7 @@
     REQUIRE_ARGC("Debugger.Frame.prototype.eval", 1);
     Debugger *dbg = Debugger::fromChildJSObject(thisobj);
     return DebuggerGenericEval(cx, "Debugger.Frame.prototype.eval",
-<<<<<<< HEAD
-                               args[0], NULL, args.rval(), dbg, NullPtr(), fp);
-=======
-                               args[0], NULL, vp, dbg, NullPtr(), &iter);
->>>>>>> faa0ecd5
+                               args[0], NULL, args.rval(), dbg, NullPtr(), &iter);
 }
 
 static JSBool
@@ -3862,11 +3835,7 @@
     REQUIRE_ARGC("Debugger.Frame.prototype.evalWithBindings", 2);
     Debugger *dbg = Debugger::fromChildJSObject(thisobj);
     return DebuggerGenericEval(cx, "Debugger.Frame.prototype.evalWithBindings",
-<<<<<<< HEAD
-                               args[0], &args[1], args.rval(), dbg, NullPtr(), fp);
-=======
-                               args[0], &args[1], vp, dbg, NullPtr(), &iter);
->>>>>>> faa0ecd5
+                               args[0], &args[1], args.rval(), dbg, NullPtr(), &iter);
 }
 
 static JSBool
