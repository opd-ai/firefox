/* -*- Mode: C++; tab-width: 8; indent-tabs-mode: nil; c-basic-offset: 4 -*-
 * vim: set ts=8 sw=4 et tw=78:
 *
 * This Source Code Form is subject to the terms of the Mozilla Public
 * License, v. 2.0. If a copy of the MPL was not distributed with this
 * file, You can obtain one at http://mozilla.org/MPL/2.0/. */

/*
 * JS standard exception implementation.
 */
#include <stdlib.h>
#include <string.h>

#include "mozilla/Util.h"

#include "jstypes.h"
#include "jsutil.h"
#include "jsprf.h"
#include "jsapi.h"
#include "jscntxt.h"
#include "jsversion.h"
#include "jsexn.h"
#include "jsfun.h"
#include "jsgc.h"
#include "jsinterp.h"
#include "jsnum.h"
#include "jsobj.h"
#include "jsopcode.h"
#include "jsscope.h"
#include "jsscript.h"
#include "jswrapper.h"

#include "gc/Marking.h"
#include "vm/GlobalObject.h"
#include "vm/StringBuffer.h"

#include "jsinferinlines.h"
#include "jsobjinlines.h"

#include "vm/Stack-inl.h"
#include "vm/String-inl.h"

using namespace mozilla;
using namespace js;
using namespace js::gc;
using namespace js::types;

/* Forward declarations for ErrorClass's initializer. */
static JSBool
Exception(JSContext *cx, unsigned argc, Value *vp);

static void
exn_trace(JSTracer *trc, JSObject *obj);

static void
exn_finalize(FreeOp *fop, JSObject *obj);

static JSBool
exn_resolve(JSContext *cx, HandleObject obj, HandleId id, unsigned flags,
            JSObject **objp);

Class js::ErrorClass = {
    js_Error_str,
    JSCLASS_HAS_PRIVATE | JSCLASS_IMPLEMENTS_BARRIERS | JSCLASS_NEW_RESOLVE |
    JSCLASS_HAS_CACHED_PROTO(JSProto_Error),
    JS_PropertyStub,         /* addProperty */
    JS_PropertyStub,         /* delProperty */
    JS_PropertyStub,         /* getProperty */
    JS_StrictPropertyStub,   /* setProperty */
    JS_EnumerateStub,
    (JSResolveOp)exn_resolve,
    JS_ConvertStub,
    exn_finalize,
    NULL,                 /* checkAccess */
    NULL,                 /* call        */
    NULL,                 /* construct   */
    NULL,                 /* hasInstance */
    exn_trace
};

template <typename T>
struct JSStackTraceElemImpl
{
    T                   funName;
    const char          *filename;
    unsigned            ulineno;
};

typedef JSStackTraceElemImpl<HeapPtrString> JSStackTraceElem;
typedef JSStackTraceElemImpl<JSString *>    JSStackTraceStackElem;

struct JSExnPrivate
{
    /* A copy of the JSErrorReport originally generated. */
    JSErrorReport       *errorReport;
    js::HeapPtrString   message;
    js::HeapPtrString   filename;
    unsigned            lineno;
    size_t              stackDepth;
    int                 exnType;
    JSStackTraceElem    stackElems[1];
};

static JSString *
StackTraceToString(JSContext *cx, JSExnPrivate *priv);

static JSErrorReport *
CopyErrorReport(JSContext *cx, JSErrorReport *report)
{
    /*
     * We use a single malloc block to make a deep copy of JSErrorReport with
     * the following layout:
     *   JSErrorReport
     *   array of copies of report->messageArgs
     *   jschar array with characters for all messageArgs
     *   jschar array with characters for ucmessage
     *   jschar array with characters for uclinebuf and uctokenptr
     *   char array with characters for linebuf and tokenptr
     *   char array with characters for filename
     * Such layout together with the properties enforced by the following
     * asserts does not need any extra alignment padding.
     */
    JS_STATIC_ASSERT(sizeof(JSErrorReport) % sizeof(const char *) == 0);
    JS_STATIC_ASSERT(sizeof(const char *) % sizeof(jschar) == 0);

    size_t filenameSize;
    size_t linebufSize;
    size_t uclinebufSize;
    size_t ucmessageSize;
    size_t i, argsArraySize, argsCopySize, argSize;
    size_t mallocSize;
    JSErrorReport *copy;
    uint8_t *cursor;

#define JS_CHARS_SIZE(jschars) ((js_strlen(jschars) + 1) * sizeof(jschar))

    filenameSize = report->filename ? strlen(report->filename) + 1 : 0;
    linebufSize = report->linebuf ? strlen(report->linebuf) + 1 : 0;
    uclinebufSize = report->uclinebuf ? JS_CHARS_SIZE(report->uclinebuf) : 0;
    ucmessageSize = 0;
    argsArraySize = 0;
    argsCopySize = 0;
    if (report->ucmessage) {
        ucmessageSize = JS_CHARS_SIZE(report->ucmessage);
        if (report->messageArgs) {
            for (i = 0; report->messageArgs[i]; ++i)
                argsCopySize += JS_CHARS_SIZE(report->messageArgs[i]);

            /* Non-null messageArgs should have at least one non-null arg. */
            JS_ASSERT(i != 0);
            argsArraySize = (i + 1) * sizeof(const jschar *);
        }
    }

    /*
     * The mallocSize can not overflow since it represents the sum of the
     * sizes of already allocated objects.
     */
    mallocSize = sizeof(JSErrorReport) + argsArraySize + argsCopySize +
                 ucmessageSize + uclinebufSize + linebufSize + filenameSize;
    cursor = (uint8_t *)cx->malloc_(mallocSize);
    if (!cursor)
        return NULL;

    copy = (JSErrorReport *)cursor;
    memset(cursor, 0, sizeof(JSErrorReport));
    cursor += sizeof(JSErrorReport);

    if (argsArraySize != 0) {
        copy->messageArgs = (const jschar **)cursor;
        cursor += argsArraySize;
        for (i = 0; report->messageArgs[i]; ++i) {
            copy->messageArgs[i] = (const jschar *)cursor;
            argSize = JS_CHARS_SIZE(report->messageArgs[i]);
            js_memcpy(cursor, report->messageArgs[i], argSize);
            cursor += argSize;
        }
        copy->messageArgs[i] = NULL;
        JS_ASSERT(cursor == (uint8_t *)copy->messageArgs[0] + argsCopySize);
    }

    if (report->ucmessage) {
        copy->ucmessage = (const jschar *)cursor;
        js_memcpy(cursor, report->ucmessage, ucmessageSize);
        cursor += ucmessageSize;
    }

    if (report->uclinebuf) {
        copy->uclinebuf = (const jschar *)cursor;
        js_memcpy(cursor, report->uclinebuf, uclinebufSize);
        cursor += uclinebufSize;
        if (report->uctokenptr) {
            copy->uctokenptr = copy->uclinebuf + (report->uctokenptr -
                                                  report->uclinebuf);
        }
    }

    if (report->linebuf) {
        copy->linebuf = (const char *)cursor;
        js_memcpy(cursor, report->linebuf, linebufSize);
        cursor += linebufSize;
        if (report->tokenptr) {
            copy->tokenptr = copy->linebuf + (report->tokenptr -
                                              report->linebuf);
        }
    }

    if (report->filename) {
        copy->filename = (const char *)cursor;
        js_memcpy(cursor, report->filename, filenameSize);
    }
    JS_ASSERT(cursor + filenameSize == (uint8_t *)copy + mallocSize);

    /* HOLD called by the destination error object. */
    copy->originPrincipals = report->originPrincipals;

    /* Copy non-pointer members. */
    copy->lineno = report->lineno;
    copy->errorNumber = report->errorNumber;

    /* Note that this is before it gets flagged with JSREPORT_EXCEPTION */
    copy->flags = report->flags;

#undef JS_CHARS_SIZE
    return copy;
}

struct SuppressErrorsGuard
{
    JSContext *cx;
    JSErrorReporter prevReporter;
    JSExceptionState *prevState;

    SuppressErrorsGuard(JSContext *cx)
      : cx(cx),
        prevReporter(JS_SetErrorReporter(cx, NULL)),
        prevState(JS_SaveExceptionState(cx))
    {}

    ~SuppressErrorsGuard()
    {
        JS_RestoreExceptionState(cx, prevState);
        JS_SetErrorReporter(cx, prevReporter);
    }
};

static void
SetExnPrivate(JSContext *cx, JSObject *exnObject, JSExnPrivate *priv);

static bool
InitExnPrivate(JSContext *cx, HandleObject exnObject, HandleString message,
               HandleString filename, unsigned lineno, JSErrorReport *report, int exnType)
{
    JS_ASSERT(exnObject->isError());
    JS_ASSERT(!exnObject->getPrivate());

    JSCheckAccessOp checkAccess = cx->runtime->securityCallbacks->checkObjectAccess;

    Vector<JSStackTraceStackElem> frames(cx);
    {
        SuppressErrorsGuard seg(cx);
        for (ScriptFrameIter i(cx); !i.done(); ++i) {

            /* Ask the crystal CAPS ball whether we can see across compartments. */
            if (checkAccess && i.isNonEvalFunctionFrame()) {
                Value v = NullValue();
                RootedId callerid(cx, NameToId(cx->runtime->atomState.callerAtom));
                Rooted<JSObject*> obj(cx, i.callee());
                if (!checkAccess(cx, obj, callerid, JSACC_READ, &v))
                    break;
            }

            if (!frames.growBy(1))
                return false;
            JSStackTraceStackElem &frame = frames.back();
<<<<<<< HEAD
            if (i.isNonEvalFunctionFrame())
                frame.funName = i.callee()->atom ? i.callee()->atom : cx->runtime->emptyString;
            else
=======
            if (i.isNonEvalFunctionFrame()) {
                JSAtom *atom = fp->fun()->atom ? fp->fun()->atom : cx->runtime->emptyString;
                frame.funName = atom;
            } else {
>>>>>>> 79c73904
                frame.funName = NULL;
            }
            const char *cfilename = i.script()->filename;
            if (!cfilename)
                cfilename = "";
            frame.filename = SaveScriptFilename(cx, cfilename);
            if (!frame.filename)
                return false;
            frame.ulineno = PCToLineNumber(i.script(), i.pc());
        }
    }

    /* Do not need overflow check: the vm stack is already bigger. */
    JS_STATIC_ASSERT(sizeof(JSStackTraceElem) <= sizeof(StackFrame));

    size_t nbytes = offsetof(JSExnPrivate, stackElems) +
                    frames.length() * sizeof(JSStackTraceElem);

    JSExnPrivate *priv = (JSExnPrivate *)cx->malloc_(nbytes);
    if (!priv)
        return false;

    /* Initialize to zero so that write barriers don't witness undefined values. */
    memset(priv, 0, nbytes);

    if (report) {
        /*
         * Construct a new copy of the error report struct. We can't use the
         * error report struct that was passed in, because it's allocated on
         * the stack, and also because it may point to transient data in the
         * TokenStream.
         */
        priv->errorReport = CopyErrorReport(cx, report);
        if (!priv->errorReport) {
            cx->free_(priv);
            return false;
        }
    } else {
        priv->errorReport = NULL;
    }

    priv->message.init(message);
    priv->filename.init(filename);
    priv->lineno = lineno;
    priv->stackDepth = frames.length();
    priv->exnType = exnType;
    for (size_t i = 0; i < frames.length(); ++i) {
        priv->stackElems[i].funName.init(frames[i].funName);
        priv->stackElems[i].filename = frames[i].filename;
        priv->stackElems[i].ulineno = frames[i].ulineno;
    }

    SetExnPrivate(cx, exnObject, priv);
    return true;
}

static inline JSExnPrivate *
GetExnPrivate(JSObject *obj)
{
    JS_ASSERT(obj->isError());
    return (JSExnPrivate *) obj->getPrivate();
}

static void
exn_trace(JSTracer *trc, JSObject *obj)
{
    if (JSExnPrivate *priv = GetExnPrivate(obj)) {
        if (priv->message)
            MarkString(trc, &priv->message, "exception message");
        if (priv->filename)
            MarkString(trc, &priv->filename, "exception filename");

        for (size_t i = 0; i != priv->stackDepth; ++i) {
            JSStackTraceElem &elem = priv->stackElems[i];
            if (elem.funName)
                MarkString(trc, &elem.funName, "stack trace function name");
            if (IS_GC_MARKING_TRACER(trc) && elem.filename)
                MarkScriptFilename(trc->runtime, elem.filename);
        }
    }
}

/* NB: An error object's private must be set through this function. */
static void
SetExnPrivate(JSContext *cx, JSObject *exnObject, JSExnPrivate *priv)
{
    JS_ASSERT(!exnObject->getPrivate());
    JS_ASSERT(exnObject->isError());
    if (JSErrorReport *report = priv->errorReport) {
        if (JSPrincipals *prin = report->originPrincipals)
            JS_HoldPrincipals(prin);
    }
    exnObject->setPrivate(priv);
}

static void
exn_finalize(FreeOp *fop, JSObject *obj)
{
    if (JSExnPrivate *priv = GetExnPrivate(obj)) {
        if (JSErrorReport *report = priv->errorReport) {
            /* HOLD called by SetExnPrivate. */
            if (JSPrincipals *prin = report->originPrincipals)
                JS_DropPrincipals(fop->runtime(), prin);
            fop->free_(report);
        }
        fop->free_(priv);
    }
}

static JSBool
exn_resolve(JSContext *cx, HandleObject obj, HandleId id, unsigned flags,
            JSObject **objp)
{
    JSExnPrivate *priv;
    JSString *str;
    JSAtom *atom;
    JSString *stack;
    const char *prop;
    jsval v;
    unsigned attrs;

    *objp = NULL;
    priv = GetExnPrivate(obj);
    if (priv && JSID_IS_ATOM(id)) {
        str = JSID_TO_STRING(id);

        atom = cx->runtime->atomState.messageAtom;
        if (str == atom) {
            prop = js_message_str;

            /*
             * Per ES5 15.11.1.1, if Error is called with no argument or with
             * undefined as the argument, it returns an Error object with no
             * own message property.
             */
            if (!priv->message)
                return true;

            v = STRING_TO_JSVAL(priv->message);
            attrs = 0;
            goto define;
        }

        atom = cx->runtime->atomState.fileNameAtom;
        if (str == atom) {
            prop = js_fileName_str;
            v = STRING_TO_JSVAL(priv->filename);
            attrs = JSPROP_ENUMERATE;
            goto define;
        }

        atom = cx->runtime->atomState.lineNumberAtom;
        if (str == atom) {
            prop = js_lineNumber_str;
            v = INT_TO_JSVAL(priv->lineno);
            attrs = JSPROP_ENUMERATE;
            goto define;
        }

        atom = cx->runtime->atomState.stackAtom;
        if (str == atom) {
            stack = StackTraceToString(cx, priv);
            if (!stack)
                return false;

            prop = js_stack_str;
            v = STRING_TO_JSVAL(stack);
            attrs = JSPROP_ENUMERATE;
            goto define;
        }
    }
    return true;

  define:
    if (!JS_DefineProperty(cx, obj, prop, v, NULL, NULL, attrs))
        return false;
    *objp = obj;
    return true;
}

JSErrorReport *
js_ErrorFromException(JSContext *cx, jsval exn)
{
    JSObject *obj;
    JSExnPrivate *priv;

    if (JSVAL_IS_PRIMITIVE(exn))
        return NULL;
    obj = JSVAL_TO_OBJECT(exn);
    if (!obj->isError())
        return NULL;
    priv = GetExnPrivate(obj);
    if (!priv)
        return NULL;
    return priv->errorReport;
}

static JSString *
StackTraceToString(JSContext *cx, JSExnPrivate *priv)
{
    StringBuffer sb(cx);

    JSStackTraceElem *element = priv->stackElems, *end = element + priv->stackDepth;
    for (; element < end; element++) {
        /* Try to reserve required space upfront, so we don't fail inbetween. */
        size_t length = ((element->funName ? element->funName->length() : 0) +
                         (element->filename ? strlen(element->filename) * 2 : 0) +
                         13); /* "@" + ":" + "4294967295" + "\n" */

        if (!sb.reserve(length) || sb.length() > JS_BIT(20))
            break; /* Return as much as we got. */

        if (element->funName) {
            if (!sb.append(element->funName))
                return NULL;
        }
        if (!sb.append('@'))
            return NULL;
        if (element->filename) {
            if (!sb.appendInflated(element->filename, strlen(element->filename)))
                return NULL;
        }
        if (!sb.append(':') || !NumberValueToStringBuffer(cx, NumberValue(element->ulineno), sb) || 
            !sb.append('\n'))
        {
            return NULL;
        }
    }

    return sb.finishString();
}

/* XXXbe Consolidate the ugly truth that we don't treat filename as UTF-8
         with these two functions. */
static JSString *
FilenameToString(JSContext *cx, const char *filename)
{
    return JS_NewStringCopyZ(cx, filename);
}

static JSBool
Exception(JSContext *cx, unsigned argc, Value *vp)
{
    CallArgs args = CallArgsFromVp(argc, vp);

    /*
     * ECMA ed. 3, 15.11.1 requires Error, etc., to construct even when
     * called as functions, without operator new.  But as we do not give
     * each constructor a distinct JSClass, whose .name member is used by
     * NewNativeClassInstance to find the class prototype, we must get the
     * class prototype ourselves.
     */
    Value protov;
    if (!args.callee().getProperty(cx, cx->runtime->atomState.classPrototypeAtom, &protov))
        return false;

    if (!protov.isObject()) {
        JS_ReportErrorNumber(cx, js_GetErrorMessage, NULL, JSMSG_BAD_PROTOTYPE, "Error");
        return false;
    }

    JSObject *errProto = &protov.toObject();
    RootedObject obj(cx, NewObjectWithGivenProto(cx, &ErrorClass, errProto, NULL));
    if (!obj)
        return false;

    /* Set the 'message' property. */
    RootedString message(cx);
    if (args.hasDefined(0)) {
        message = ToString(cx, args[0]);
        if (!message)
            return false;
        args[0].setString(message);
    } else {
        message = NULL;
    }

    /* Find the scripted caller. */
    ScriptFrameIter iter(cx);

    /* Set the 'fileName' property. */
    RootedString filename(cx);
    if (args.length() > 1) {
        filename = ToString(cx, args[1]);
        if (!filename)
            return false;
        args[1].setString(filename);
    } else {
        filename = cx->runtime->emptyString;
        if (!iter.done()) {
            if (const char *cfilename = iter.script()->filename) {
                filename = FilenameToString(cx, cfilename);
                if (!filename)
                    return false;
            }
        }
    }

    /* Set the 'lineNumber' property. */
    uint32_t lineno;
    if (args.length() > 2) {
        if (!ToUint32(cx, args[2], &lineno))
            return false;
    } else {
        lineno = iter.done() ? 0 : PCToLineNumber(iter.script(), iter.pc());
    }

    int exnType = args.callee().toFunction()->getExtendedSlot(0).toInt32();
    if (!InitExnPrivate(cx, obj, message, filename, lineno, NULL, exnType))
        return false;

    args.rval().setObject(*obj);
    return true;
}

/* ES5 15.11.4.4 (NB: with subsequent errata). */
static JSBool
exn_toString(JSContext *cx, unsigned argc, Value *vp)
{
    JS_CHECK_RECURSION(cx, return false);
    CallArgs args = CallArgsFromVp(argc, vp);

    /* Step 2. */
    if (!args.thisv().isObject()) {
        JS_ReportErrorNumber(cx, js_GetErrorMessage, NULL, JSMSG_BAD_PROTOTYPE, "Error");
        return false;
    }

    /* Step 1. */
    JSObject &obj = args.thisv().toObject();

    /* Step 3. */
    Value nameVal;
    if (!obj.getProperty(cx, cx->runtime->atomState.nameAtom, &nameVal))
        return false;

    /* Step 4. */
    RootedString name(cx);
    if (nameVal.isUndefined()) {
        name = CLASS_NAME(cx, Error);
    } else {
        name = ToString(cx, nameVal);
        if (!name)
            return false;
    }

    /* Step 5. */
    Value msgVal;
    if (!obj.getProperty(cx, cx->runtime->atomState.messageAtom, &msgVal))
        return false;

    /* Step 6. */
    JSString *message;
    if (msgVal.isUndefined()) {
        message = cx->runtime->emptyString;
    } else {
        message = ToString(cx, msgVal);
        if (!message)
            return false;
    }

    /* Step 7. */
    if (name->empty() && message->empty()) {
        args.rval().setString(CLASS_NAME(cx, Error));
        return true;
    }

    /* Step 8. */
    if (name->empty()) {
        args.rval().setString(message);
        return true;
    }

    /* Step 9. */
    if (message->empty()) {
        args.rval().setString(name);
        return true;
    }

    /* Step 10. */
    StringBuffer sb(cx);
    if (!sb.append(name) || !sb.append(": ") || !sb.append(message))
        return false;

    JSString *str = sb.finishString();
    if (!str)
        return false;
    args.rval().setString(str);
    return true;
}

#if JS_HAS_TOSOURCE
/*
 * Return a string that may eval to something similar to the original object.
 */
static JSBool
exn_toSource(JSContext *cx, unsigned argc, Value *vp)
{
    JS_CHECK_RECURSION(cx, return false);
    CallArgs args = CallArgsFromVp(argc, vp);

    JSObject *obj = ToObject(cx, &args.thisv());
    if (!obj)
        return false;

    Value nameVal;
    JSString *name;
    if (!obj->getProperty(cx, cx->runtime->atomState.nameAtom, &nameVal) ||
        !(name = ToString(cx, nameVal)))
    {
        return false;
    }

    Value messageVal;
    JSString *message;
    if (!obj->getProperty(cx, cx->runtime->atomState.messageAtom, &messageVal) ||
        !(message = js_ValueToSource(cx, messageVal)))
    {
        return false;
    }

    Value filenameVal;
    JSString *filename;
    if (!obj->getProperty(cx, cx->runtime->atomState.fileNameAtom, &filenameVal) ||
        !(filename = js_ValueToSource(cx, filenameVal)))
    {
        return false;
    }

    Value linenoVal;
    uint32_t lineno;
    if (!obj->getProperty(cx, cx->runtime->atomState.lineNumberAtom, &linenoVal) ||
        !ToUint32(cx, linenoVal, &lineno))
    {
        return false;
    }

    StringBuffer sb(cx);
    if (!sb.append("(new ") || !sb.append(name) || !sb.append("("))
        return false;

    if (!sb.append(message))
        return false;

    if (!filename->empty()) {
        if (!sb.append(", ") || !sb.append(filename))
            return false;
    }
    if (lineno != 0) {
        /* We have a line, but no filename, add empty string */
        if (filename->empty() && !sb.append(", \"\""))
                return false;

        JSString *linenumber = ToString(cx, linenoVal);
        if (!linenumber)
            return false;
        if (!sb.append(", ") || !sb.append(linenumber))
            return false;
    }

    if (!sb.append("))"))
        return false;

    JSString *str = sb.finishString();
    if (!str)
        return false;
    args.rval().setString(str);
    return true;
}
#endif

static JSFunctionSpec exception_methods[] = {
#if JS_HAS_TOSOURCE
    JS_FN(js_toSource_str,   exn_toSource,           0,0),
#endif
    JS_FN(js_toString_str,   exn_toString,           0,0),
    JS_FS_END
};

/* JSProto_ ordering for exceptions shall match JSEXN_ constants. */
JS_STATIC_ASSERT(JSEXN_ERR == 0);
JS_STATIC_ASSERT(JSProto_Error + JSEXN_INTERNALERR  == JSProto_InternalError);
JS_STATIC_ASSERT(JSProto_Error + JSEXN_EVALERR      == JSProto_EvalError);
JS_STATIC_ASSERT(JSProto_Error + JSEXN_RANGEERR     == JSProto_RangeError);
JS_STATIC_ASSERT(JSProto_Error + JSEXN_REFERENCEERR == JSProto_ReferenceError);
JS_STATIC_ASSERT(JSProto_Error + JSEXN_SYNTAXERR    == JSProto_SyntaxError);
JS_STATIC_ASSERT(JSProto_Error + JSEXN_TYPEERR      == JSProto_TypeError);
JS_STATIC_ASSERT(JSProto_Error + JSEXN_URIERR       == JSProto_URIError);

static JSObject *
InitErrorClass(JSContext *cx, Handle<GlobalObject*> global, int type, HandleObject proto)
{
    JSProtoKey key = GetExceptionProtoKey(type);
    RootedAtom name(cx, cx->runtime->atomState.classAtoms[key]);
    RootedObject errorProto(cx, global->createBlankPrototypeInheriting(cx, &ErrorClass, *proto));
    if (!errorProto)
        return NULL;

    RootedValue empty(cx, StringValue(cx->runtime->emptyString));
    RootedId nameId(cx, NameToId(cx->runtime->atomState.nameAtom));
    RootedId messageId(cx, NameToId(cx->runtime->atomState.messageAtom));
    RootedId fileNameId(cx, NameToId(cx->runtime->atomState.fileNameAtom));
    RootedId lineNumberId(cx, NameToId(cx->runtime->atomState.lineNumberAtom));
    if (!DefineNativeProperty(cx, errorProto, nameId, StringValue(name),
                              JS_PropertyStub, JS_StrictPropertyStub, 0, 0, 0) ||
        !DefineNativeProperty(cx, errorProto, messageId, empty,
                              JS_PropertyStub, JS_StrictPropertyStub, 0, 0, 0) ||
        !DefineNativeProperty(cx, errorProto, fileNameId, empty,
                              JS_PropertyStub, JS_StrictPropertyStub, JSPROP_ENUMERATE, 0, 0) ||
        !DefineNativeProperty(cx, errorProto, lineNumberId, Int32Value(0),
                              JS_PropertyStub, JS_StrictPropertyStub, JSPROP_ENUMERATE, 0, 0))
    {
        return NULL;
    }

    /* Create the corresponding constructor. */
    RootedFunction ctor(cx);
    ctor = global->createConstructor(cx, Exception, name, 1,
                                     JSFunction::ExtendedFinalizeKind);
    if (!ctor)
        return NULL;
    ctor->setExtendedSlot(0, Int32Value(int32_t(type)));

    if (!LinkConstructorAndPrototype(cx, ctor, errorProto))
        return NULL;

    if (!DefineConstructorAndPrototype(cx, global, key, ctor, errorProto))
        return NULL;

    JS_ASSERT(!errorProto->getPrivate());

    return errorProto;
}

JSObject *
js_InitExceptionClasses(JSContext *cx, JSObject *obj)
{
    JS_ASSERT(obj->isGlobal());
    JS_ASSERT(obj->isNative());

    Rooted<GlobalObject*> global(cx, &obj->asGlobal());

    RootedObject objectProto(cx, global->getOrCreateObjectPrototype(cx));
    if (!objectProto)
        return NULL;

    /* Initialize the base Error class first. */
    RootedObject errorProto(cx);
    errorProto = InitErrorClass(cx, global, JSEXN_ERR, objectProto);
    if (!errorProto)
        return NULL;

    /* |Error.prototype| alone has method properties. */
    if (!DefinePropertiesAndBrand(cx, errorProto, NULL, exception_methods))
        return NULL;

    /* Define all remaining *Error constructors. */
    for (int i = JSEXN_ERR + 1; i < JSEXN_LIMIT; i++) {
        if (!InitErrorClass(cx, global, i, errorProto))
            return NULL;
    }

    return errorProto;
}

const JSErrorFormatString*
js_GetLocalizedErrorMessage(JSContext* cx, void *userRef, const char *locale,
                            const unsigned errorNumber)
{
    const JSErrorFormatString *errorString = NULL;

    if (cx->localeCallbacks && cx->localeCallbacks->localeGetErrorMessage) {
        errorString = cx->localeCallbacks
                        ->localeGetErrorMessage(userRef, locale, errorNumber);
    }
    if (!errorString)
        errorString = js_GetErrorMessage(userRef, locale, errorNumber);
    return errorString;
}

namespace js {

JS_FRIEND_API(const jschar*)
GetErrorTypeNameFromNumber(JSContext* cx, const unsigned errorNumber)
{
    const JSErrorFormatString *efs = js_GetErrorMessage(NULL, NULL, errorNumber);
    /*
     * JSEXN_INTERNALERR returns null to prevent that "InternalError: "
     * is prepended before "uncaught exception: "
     */
    if (!efs || efs->exnType <= JSEXN_NONE || efs->exnType >= JSEXN_LIMIT ||
        efs->exnType == JSEXN_INTERNALERR)
    {
        return NULL;
    }
    JSProtoKey key = GetExceptionProtoKey(efs->exnType);
    return cx->runtime->atomState.classAtoms[key]->chars();
}

} /* namespace js */

#if defined ( DEBUG_mccabe ) && defined ( PRINTNAMES )
/* For use below... get character strings for error name and exception name */
static struct exnname { char *name; char *exception; } errortoexnname[] = {
#define MSG_DEF(name, number, count, exception, format) \
    {#name, #exception},
#include "js.msg"
#undef MSG_DEF
};
#endif /* DEBUG */

struct AutoSetGeneratingError
{
    JSContext *cx;

    AutoSetGeneratingError(JSContext *cx)
        : cx(cx)
    {
        JS_ASSERT(!cx->generatingError);
        cx->generatingError = true;
    }

    ~AutoSetGeneratingError()
    {
        JS_ASSERT(cx->generatingError);
        cx->generatingError = false;
    }
};

JSBool
js_ErrorToException(JSContext *cx, const char *message, JSErrorReport *reportp,
                    JSErrorCallback callback, void *userRef)
{
    JSErrNum errorNumber;
    const JSErrorFormatString *errorString;
    JSExnType exn;
    jsval tv[4];
    JSObject *errProto;

    /*
     * Tell our caller to report immediately if this report is just a warning.
     */
    JS_ASSERT(reportp);
    if (JSREPORT_IS_WARNING(reportp->flags))
        return false;

    /* Find the exception index associated with this error. */
    errorNumber = (JSErrNum) reportp->errorNumber;
    if (!callback || callback == js_GetErrorMessage)
        errorString = js_GetLocalizedErrorMessage(cx, NULL, NULL, errorNumber);
    else
        errorString = callback(userRef, NULL, errorNumber);
    exn = errorString ? (JSExnType) errorString->exnType : JSEXN_NONE;
    JS_ASSERT(exn < JSEXN_LIMIT);

#if defined( DEBUG_mccabe ) && defined ( PRINTNAMES )
    /* Print the error name and the associated exception name to stderr */
    fprintf(stderr, "%s\t%s\n",
            errortoexnname[errorNumber].name,
            errortoexnname[errorNumber].exception);
#endif

    /*
     * Return false (no exception raised) if no exception is associated
     * with the given error number.
     */
    if (exn == JSEXN_NONE)
        return false;

    /* Prevent infinite recursion. */
    if (cx->generatingError)
        return false;
    AutoScopedAssign<bool> asa(&cx->generatingError, true);

    /* Protect the newly-created strings below from nesting GCs. */
    PodArrayZero(tv);
    AutoArrayRooter tvr(cx, ArrayLength(tv), tv);

    /*
     * Try to get an appropriate prototype by looking up the corresponding
     * exception constructor name in the scope chain of the current context's
     * top stack frame, or in the global object if no frame is active.
     */
    if (!js_GetClassPrototype(cx, NULL, GetExceptionProtoKey(exn), &errProto))
        return false;
    tv[0] = OBJECT_TO_JSVAL(errProto);

    RootedObject errObject(cx, NewObjectWithGivenProto(cx, &ErrorClass, errProto, NULL));
    if (!errObject)
        return false;
    tv[1] = OBJECT_TO_JSVAL(errObject);

    RootedString messageStr(cx, JS_NewStringCopyZ(cx, message));
    if (!messageStr)
        return false;
    tv[2] = STRING_TO_JSVAL(messageStr);

    RootedString filenameStr(cx, JS_NewStringCopyZ(cx, reportp->filename));
    if (!filenameStr)
        return false;
    tv[3] = STRING_TO_JSVAL(filenameStr);

    if (!InitExnPrivate(cx, errObject, messageStr, filenameStr,
                        reportp->lineno, reportp, exn)) {
        return false;
    }

    JS_SetPendingException(cx, OBJECT_TO_JSVAL(errObject));

    /* Flag the error report passed in to indicate an exception was raised. */
    reportp->flags |= JSREPORT_EXCEPTION;
    return true;
}

static bool
IsDuckTypedErrorObject(JSContext *cx, HandleObject exnObject, const char **filename_strp)
{
    JSBool found;
    if (!JS_HasProperty(cx, exnObject, js_message_str, &found) || !found)
        return false;

    const char *filename_str = *filename_strp;
    if (!JS_HasProperty(cx, exnObject, filename_str, &found) || !found) {
        /* DOMException duck quacks "filename" (all lowercase) */
        filename_str = "filename";
        if (!JS_HasProperty(cx, exnObject, filename_str, &found) || !found)
            return false;
    }

    if (!JS_HasProperty(cx, exnObject, js_lineNumber_str, &found) || !found)
        return false;

    *filename_strp = filename_str;
    return true;
}

JSBool
js_ReportUncaughtException(JSContext *cx)
{
    jsval roots[6];
    JSErrorReport *reportp, report;
    RootedString str(cx);

    if (!JS_IsExceptionPending(cx))
        return true;

    RootedValue exn(cx);
    if (!JS_GetPendingException(cx, exn.address()))
        return false;

    PodArrayZero(roots);
    AutoArrayRooter tvr(cx, ArrayLength(roots), roots);

    /*
     * Because ToString below could error and an exception object could become
     * unrooted, we must root exnObject.  Later, if exnObject is non-null, we
     * need to root other intermediates, so allocate an operand stack segment
     * to protect all of these values.
     */
    RootedObject exnObject(cx);
    if (JSVAL_IS_PRIMITIVE(exn)) {
        exnObject = NULL;
    } else {
        exnObject = JSVAL_TO_OBJECT(exn);
        roots[0] = exn;
    }

    JS_ClearPendingException(cx);
    reportp = js_ErrorFromException(cx, exn);

    /* XXX L10N angels cry once again. see also everywhere else */
    str = ToString(cx, exn);
    if (str)
        roots[1] = StringValue(str);

    const char *filename_str = js_fileName_str;
    JSAutoByteString filename;
    if (!reportp && exnObject &&
        (exnObject->isError() ||
         IsDuckTypedErrorObject(cx, exnObject, &filename_str)))
    {
        RootedString name(cx);
        if (JS_GetProperty(cx, exnObject, js_name_str, &roots[2]) &&
            JSVAL_IS_STRING(roots[2]))
        {
            name = JSVAL_TO_STRING(roots[2]);
        }

        RootedString msg(cx);
        if (JS_GetProperty(cx, exnObject, js_message_str, &roots[3]) &&
            JSVAL_IS_STRING(roots[3]))
        {
            msg = JSVAL_TO_STRING(roots[3]);
        }

        if (name && msg) {
            JSString *colon = JS_NewStringCopyZ(cx, ": ");
            if (!colon)
                return false;
            JSString *nameColon = JS_ConcatStrings(cx, name, colon);
            if (!nameColon)
                return false;
            str = JS_ConcatStrings(cx, nameColon, msg);
            if (!str)
                return false;
        } else if (name) {
            str = name;
        } else if (msg) {
            str = msg;
        }

        if (JS_GetProperty(cx, exnObject, filename_str, &roots[4])) {
            JSString *tmp = ToString(cx, roots[4]);
            if (tmp)
                filename.encode(cx, tmp);
        }

        uint32_t lineno;
        if (!JS_GetProperty(cx, exnObject, js_lineNumber_str, &roots[5]) ||
            !ToUint32(cx, roots[5], &lineno))
        {
            lineno = 0;
        }

        reportp = &report;
        PodZero(&report);
        report.filename = filename.ptr();
        report.lineno = (unsigned) lineno;
        if (str) {
            if (JSFixedString *fixed = str->ensureFixed(cx))
                report.ucmessage = fixed->chars();
        }
    }

    JSAutoByteString bytesStorage;
    const char *bytes = NULL;
    if (str)
        bytes = bytesStorage.encode(cx, str);
    if (!bytes)
        bytes = "unknown (can't convert to string)";

    if (!reportp) {
        JS_ReportErrorNumber(cx, js_GetErrorMessage, NULL,
                             JSMSG_UNCAUGHT_EXCEPTION, bytes);
    } else {
        /* Flag the error as an exception. */
        reportp->flags |= JSREPORT_EXCEPTION;

        /* Pass the exception object. */
        JS_SetPendingException(cx, exn);
        js_ReportErrorAgain(cx, bytes, reportp);
        JS_ClearPendingException(cx);
    }

    return true;
}

extern JSObject *
js_CopyErrorObject(JSContext *cx, HandleObject errobj, HandleObject scope)
{
    assertSameCompartment(cx, scope);
    JSExnPrivate *priv = GetExnPrivate(errobj);

    size_t size = offsetof(JSExnPrivate, stackElems) +
                  priv->stackDepth * sizeof(JSStackTraceElem);

    JSExnPrivate *copy = (JSExnPrivate *)cx->malloc_(size);
    if (!copy)
        return NULL;

    struct AutoFree {
        JSContext *cx;
        JSExnPrivate *p;
        ~AutoFree() {
            if (p) {
                cx->free_(p->errorReport);
                cx->free_(p);
            }
        }
    } autoFree = {cx, copy};

    // Copy each field. Don't bother copying the stack elements.
    if (priv->errorReport) {
        copy->errorReport = CopyErrorReport(cx, priv->errorReport);
        if (!copy->errorReport)
            return NULL;
    } else {
        copy->errorReport = NULL;
    }
    copy->message.init(priv->message);
    if (!cx->compartment->wrap(cx, &copy->message))
        return NULL;
    JS::Anchor<JSString *> messageAnchor(copy->message);
    copy->filename.init(priv->filename);
    if (!cx->compartment->wrap(cx, &copy->filename))
        return NULL;
    JS::Anchor<JSString *> filenameAnchor(copy->filename);
    copy->lineno = priv->lineno;
    copy->stackDepth = 0;
    copy->exnType = priv->exnType;

    // Create the Error object.
    JSObject *proto = scope->global().getOrCreateCustomErrorPrototype(cx, copy->exnType);
    if (!proto)
        return NULL;
    JSObject *copyobj = NewObjectWithGivenProto(cx, &ErrorClass, proto, NULL);
    if (!copyobj)
        return NULL;
    SetExnPrivate(cx, copyobj, copy);
    autoFree.p = NULL;
    return copyobj;
}<|MERGE_RESOLUTION|>--- conflicted
+++ resolved
@@ -273,16 +273,10 @@
             if (!frames.growBy(1))
                 return false;
             JSStackTraceStackElem &frame = frames.back();
-<<<<<<< HEAD
-            if (i.isNonEvalFunctionFrame())
-                frame.funName = i.callee()->atom ? i.callee()->atom : cx->runtime->emptyString;
-            else
-=======
             if (i.isNonEvalFunctionFrame()) {
-                JSAtom *atom = fp->fun()->atom ? fp->fun()->atom : cx->runtime->emptyString;
+                JSAtom *atom = i.callee()->atom ? i.callee()->atom : cx->runtime->emptyString;
                 frame.funName = atom;
             } else {
->>>>>>> 79c73904
                 frame.funName = NULL;
             }
             const char *cfilename = i.script()->filename;
