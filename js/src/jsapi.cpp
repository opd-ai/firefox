/* -*- Mode: C++; tab-width: 8; indent-tabs-mode: nil; c-basic-offset: 4 -*-
 * vim: set ts=8 sw=4 et tw=78:
 *
 * ***** BEGIN LICENSE BLOCK *****
 * Version: MPL 1.1/GPL 2.0/LGPL 2.1
 *
 * The contents of this file are subject to the Mozilla Public License Version
 * 1.1 (the "License"); you may not use this file except in compliance with
 * the License. You may obtain a copy of the License at
 * http://www.mozilla.org/MPL/
 *
 * Software distributed under the License is distributed on an "AS IS" basis,
 * WITHOUT WARRANTY OF ANY KIND, either express or implied. See the License
 * for the specific language governing rights and limitations under the
 * License.
 *
 * The Original Code is Mozilla Communicator client code, released
 * March 31, 1998.
 *
 * The Initial Developer of the Original Code is
 * Netscape Communications Corporation.
 * Portions created by the Initial Developer are Copyright (C) 1998
 * the Initial Developer. All Rights Reserved.
 *
 * Contributor(s):
 *
 * Alternatively, the contents of this file may be used under the terms of
 * either of the GNU General Public License Version 2 or later (the "GPL"),
 * or the GNU Lesser General Public License Version 2.1 or later (the "LGPL"),
 * in which case the provisions of the GPL or the LGPL are applicable instead
 * of those above. If you wish to allow use of your version of this file only
 * under the terms of either the GPL or the LGPL, and not to allow others to
 * use your version of this file under the terms of the MPL, indicate your
 * decision by deleting the provisions above and replace them with the notice
 * and other provisions required by the GPL or the LGPL. If you do not delete
 * the provisions above, a recipient may use your version of this file under
 * the terms of any one of the MPL, the GPL or the LGPL.
 *
 * ***** END LICENSE BLOCK ***** */

/*
 * JavaScript API.
 */
#include <ctype.h>
#include <stdarg.h>
#include <stdlib.h>
#include <string.h>
#include <sys/stat.h>
#include "jstypes.h"
#include "jsstdint.h"
#include "jsutil.h"
#include "jsclist.h"
#include "jsdhash.h"
#include "jsprf.h"
#include "jsapi.h"
#include "jsarray.h"
#include "jsatom.h"
#include "jsbool.h"
#include "jsclone.h"
#include "jscntxt.h"
#include "jsversion.h"
#include "jsdate.h"
#include "jsexn.h"
#include "jsfun.h"
#include "jsgc.h"
#include "jsgcmark.h"
#include "jsinterp.h"
#include "jsiter.h"
#include "jslock.h"
#include "jsmath.h"
#include "jsnum.h"
#include "json.h"
#include "jsobj.h"
#include "jsopcode.h"
#include "jsprobes.h"
#include "jsproxy.h"
#include "jsscope.h"
#include "jsscript.h"
#include "jsstr.h"
#include "prmjtime.h"
#include "jsweakmap.h"
#include "jswrapper.h"
#include "jstypedarray.h"

#include "ds/LifoAlloc.h"
#include "builtin/RegExp.h"
#include "frontend/BytecodeCompiler.h"
#include "frontend/BytecodeEmitter.h"

#include "jsatominlines.h"
#include "jsinferinlines.h"
#include "jsobjinlines.h"
#include "jsscopeinlines.h"
#include "jsscriptinlines.h"

#include "vm/RegExpObject-inl.h"
#include "vm/RegExpStatics-inl.h"
#include "vm/Stack-inl.h"
#include "vm/String-inl.h"

#if ENABLE_YARR_JIT
#include "assembler/jit/ExecutableAllocator.h"
#include "methodjit/Logging.h"
#endif

#if JS_HAS_XML_SUPPORT
#include "jsxml.h"
#endif

using namespace js;
using namespace js::gc;
using namespace js::types;

/*
 * This class is a version-establising barrier at the head of a VM entry or
 * re-entry. It ensures that:
 *
 * - |newVersion| is the starting (default) version used for the context.
 * - The starting version state is not an override.
 * - Overrides in the VM session are not propagated to the caller.
 */
class AutoVersionAPI
{
    JSContext   * const cx;
    JSVersion   oldDefaultVersion;
    bool        oldHasVersionOverride;
    JSVersion   oldVersionOverride;
#ifdef DEBUG
    uintN       oldCompileOptions;
#endif
    JSVersion   newVersion;

  public:
    explicit AutoVersionAPI(JSContext *cx, JSVersion newVersion)
      : cx(cx),
        oldDefaultVersion(cx->getDefaultVersion()),
        oldHasVersionOverride(cx->isVersionOverridden()),
        oldVersionOverride(oldHasVersionOverride ? cx->findVersion() : JSVERSION_UNKNOWN)
#ifdef DEBUG
        , oldCompileOptions(cx->getCompileOptions())
#endif
    {
        this->newVersion = newVersion;
        cx->clearVersionOverride();
        cx->setDefaultVersion(newVersion);
    }

    ~AutoVersionAPI() {
        cx->setDefaultVersion(oldDefaultVersion);
        if (oldHasVersionOverride)
            cx->overrideVersion(oldVersionOverride);
        else
            cx->clearVersionOverride();
        JS_ASSERT(oldCompileOptions == cx->getCompileOptions());
    }

    /* The version that this scoped-entity establishes. */
    JSVersion version() const { return newVersion; }
};

#ifdef HAVE_VA_LIST_AS_ARRAY
#define JS_ADDRESSOF_VA_LIST(ap) ((va_list *)(ap))
#else
#define JS_ADDRESSOF_VA_LIST(ap) (&(ap))
#endif

#ifdef JS_USE_JSID_STRUCT_TYPES
jsid JS_DEFAULT_XML_NAMESPACE_ID = { size_t(JSID_TYPE_DEFAULT_XML_NAMESPACE) };
jsid JSID_VOID  = { size_t(JSID_TYPE_VOID) };
jsid JSID_EMPTY = { size_t(JSID_TYPE_OBJECT) };
#endif

const jsval JSVAL_NULL  = IMPL_TO_JSVAL(BUILD_JSVAL(JSVAL_TAG_NULL,      0));
const jsval JSVAL_ZERO  = IMPL_TO_JSVAL(BUILD_JSVAL(JSVAL_TAG_INT32,     0));
const jsval JSVAL_ONE   = IMPL_TO_JSVAL(BUILD_JSVAL(JSVAL_TAG_INT32,     1));
const jsval JSVAL_FALSE = IMPL_TO_JSVAL(BUILD_JSVAL(JSVAL_TAG_BOOLEAN,   JS_FALSE));
const jsval JSVAL_TRUE  = IMPL_TO_JSVAL(BUILD_JSVAL(JSVAL_TAG_BOOLEAN,   JS_TRUE));
const jsval JSVAL_VOID  = IMPL_TO_JSVAL(BUILD_JSVAL(JSVAL_TAG_UNDEFINED, 0));

/* Make sure that jschar is two bytes unsigned integer */
JS_STATIC_ASSERT((jschar)-1 > 0);
JS_STATIC_ASSERT(sizeof(jschar) == 2);

JS_PUBLIC_API(int64)
JS_Now()
{
    return PRMJ_Now();
}

JS_PUBLIC_API(jsval)
JS_GetNaNValue(JSContext *cx)
{
    return cx->runtime->NaNValue;
}

JS_PUBLIC_API(jsval)
JS_GetNegativeInfinityValue(JSContext *cx)
{
    return cx->runtime->negativeInfinityValue;
}

JS_PUBLIC_API(jsval)
JS_GetPositiveInfinityValue(JSContext *cx)
{
    return cx->runtime->positiveInfinityValue;
}

JS_PUBLIC_API(jsval)
JS_GetEmptyStringValue(JSContext *cx)
{
    return STRING_TO_JSVAL(cx->runtime->emptyString);
}

JS_PUBLIC_API(JSString *)
JS_GetEmptyString(JSRuntime *rt)
{
    JS_ASSERT(rt->state == JSRTS_UP);
    return rt->emptyString;
}

static JSBool
TryArgumentFormatter(JSContext *cx, const char **formatp, JSBool fromJS, jsval **vpp, va_list *app)
{
    const char *format;
    JSArgumentFormatMap *map;

    format = *formatp;
    for (map = cx->argumentFormatMap; map; map = map->next) {
        if (!strncmp(format, map->format, map->length)) {
            *formatp = format + map->length;
            return map->formatter(cx, format, fromJS, vpp, app);
        }
    }
    JS_ReportErrorNumber(cx, js_GetErrorMessage, NULL, JSMSG_BAD_CHAR, format);
    return JS_FALSE;
}

JS_PUBLIC_API(JSBool)
JS_ConvertArguments(JSContext *cx, uintN argc, jsval *argv, const char *format, ...)
{
    va_list ap;
    JSBool ok;

    va_start(ap, format);
    ok = JS_ConvertArgumentsVA(cx, argc, argv, format, ap);
    va_end(ap);
    return ok;
}

JS_PUBLIC_API(JSBool)
JS_ConvertArgumentsVA(JSContext *cx, uintN argc, jsval *argv, const char *format, va_list ap)
{
    jsval *sp;
    JSBool required;
    char c;
    JSFunction *fun;
    jsdouble d;
    JSString *str;
    JSObject *obj;

    CHECK_REQUEST(cx);
    assertSameCompartment(cx, JSValueArray(argv - 2, argc + 2));
    sp = argv;
    required = JS_TRUE;
    while ((c = *format++) != '\0') {
        if (isspace(c))
            continue;
        if (c == '/') {
            required = JS_FALSE;
            continue;
        }
        if (sp == argv + argc) {
            if (required) {
                fun = js_ValueToFunction(cx, &argv[-2], 0);
                if (fun) {
                    char numBuf[12];
                    JS_snprintf(numBuf, sizeof numBuf, "%u", argc);
                    JSAutoByteString funNameBytes;
                    if (const char *name = GetFunctionNameBytes(cx, fun, &funNameBytes)) {
                        JS_ReportErrorNumber(cx, js_GetErrorMessage, NULL, JSMSG_MORE_ARGS_NEEDED,
                                             name, numBuf, (argc == 1) ? "" : "s");
                    }
                }
                return JS_FALSE;
            }
            break;
        }
        switch (c) {
          case 'b':
            *va_arg(ap, JSBool *) = js_ValueToBoolean(*sp);
            break;
          case 'c':
            if (!JS_ValueToUint16(cx, *sp, va_arg(ap, uint16 *)))
                return JS_FALSE;
            break;
          case 'i':
            if (!JS_ValueToECMAInt32(cx, *sp, va_arg(ap, int32 *)))
                return JS_FALSE;
            break;
          case 'u':
            if (!JS_ValueToECMAUint32(cx, *sp, va_arg(ap, uint32 *)))
                return JS_FALSE;
            break;
          case 'j':
            if (!JS_ValueToInt32(cx, *sp, va_arg(ap, int32 *)))
                return JS_FALSE;
            break;
          case 'd':
            if (!JS_ValueToNumber(cx, *sp, va_arg(ap, jsdouble *)))
                return JS_FALSE;
            break;
          case 'I':
            if (!JS_ValueToNumber(cx, *sp, &d))
                return JS_FALSE;
            *va_arg(ap, jsdouble *) = js_DoubleToInteger(d);
            break;
          case 'S':
          case 'W':
            str = js_ValueToString(cx, *sp);
            if (!str)
                return JS_FALSE;
            *sp = STRING_TO_JSVAL(str);
            if (c == 'W') {
                JSFixedString *fixed = str->ensureFixed(cx);
                if (!fixed)
                    return JS_FALSE;
                *va_arg(ap, const jschar **) = fixed->chars();
            } else {
                *va_arg(ap, JSString **) = str;
            }
            break;
          case 'o':
            if (!js_ValueToObjectOrNull(cx, *sp, &obj))
                return JS_FALSE;
            *sp = OBJECT_TO_JSVAL(obj);
            *va_arg(ap, JSObject **) = obj;
            break;
          case 'f':
            obj = js_ValueToFunction(cx, sp, 0);
            if (!obj)
                return JS_FALSE;
            *sp = OBJECT_TO_JSVAL(obj);
            *va_arg(ap, JSFunction **) = obj->toFunction();
            break;
          case 'v':
            *va_arg(ap, jsval *) = *sp;
            break;
          case '*':
            break;
          default:
            format--;
            if (!TryArgumentFormatter(cx, &format, JS_TRUE, &sp,
                                      JS_ADDRESSOF_VA_LIST(ap))) {
                return JS_FALSE;
            }
            /* NB: the formatter already updated sp, so we continue here. */
            continue;
        }
        sp++;
    }
    return JS_TRUE;
}

JS_PUBLIC_API(JSBool)
JS_AddArgumentFormatter(JSContext *cx, const char *format, JSArgumentFormatter formatter)
{
    size_t length;
    JSArgumentFormatMap **mpp, *map;

    length = strlen(format);
    mpp = &cx->argumentFormatMap;
    while ((map = *mpp) != NULL) {
        /* Insert before any shorter string to match before prefixes. */
        if (map->length < length)
            break;
        if (map->length == length && !strcmp(map->format, format))
            goto out;
        mpp = &map->next;
    }
    map = (JSArgumentFormatMap *) cx->malloc_(sizeof *map);
    if (!map)
        return JS_FALSE;
    map->format = format;
    map->length = length;
    map->next = *mpp;
    *mpp = map;
out:
    map->formatter = formatter;
    return JS_TRUE;
}

JS_PUBLIC_API(void)
JS_RemoveArgumentFormatter(JSContext *cx, const char *format)
{
    size_t length;
    JSArgumentFormatMap **mpp, *map;

    length = strlen(format);
    mpp = &cx->argumentFormatMap;
    while ((map = *mpp) != NULL) {
        if (map->length == length && !strcmp(map->format, format)) {
            *mpp = map->next;
            cx->free_(map);
            return;
        }
        mpp = &map->next;
    }
}

JS_PUBLIC_API(JSBool)
JS_ConvertValue(JSContext *cx, jsval v, JSType type, jsval *vp)
{
    JSBool ok;
    JSObject *obj;
    JSString *str;
    jsdouble d;

    CHECK_REQUEST(cx);
    assertSameCompartment(cx, v);
    switch (type) {
      case JSTYPE_VOID:
        *vp = JSVAL_VOID;
        ok = JS_TRUE;
        break;
      case JSTYPE_OBJECT:
        ok = js_ValueToObjectOrNull(cx, v, &obj);
        if (ok)
            *vp = OBJECT_TO_JSVAL(obj);
        break;
      case JSTYPE_FUNCTION:
        *vp = v;
        obj = js_ValueToFunction(cx, vp, JSV2F_SEARCH_STACK);
        ok = (obj != NULL);
        break;
      case JSTYPE_STRING:
        str = js_ValueToString(cx, v);
        ok = (str != NULL);
        if (ok)
            *vp = STRING_TO_JSVAL(str);
        break;
      case JSTYPE_NUMBER:
        ok = JS_ValueToNumber(cx, v, &d);
        if (ok)
            *vp = DOUBLE_TO_JSVAL(d);
        break;
      case JSTYPE_BOOLEAN:
        *vp = BOOLEAN_TO_JSVAL(js_ValueToBoolean(v));
        return JS_TRUE;
      default: {
        char numBuf[12];
        JS_snprintf(numBuf, sizeof numBuf, "%d", (int)type);
        JS_ReportErrorNumber(cx, js_GetErrorMessage, NULL, JSMSG_BAD_TYPE, numBuf);
        ok = JS_FALSE;
        break;
      }
    }
    return ok;
}

JS_PUBLIC_API(JSBool)
JS_ValueToObject(JSContext *cx, jsval v, JSObject **objp)
{
    CHECK_REQUEST(cx);
    assertSameCompartment(cx, v);
    return js_ValueToObjectOrNull(cx, v, objp);
}

JS_PUBLIC_API(JSFunction *)
JS_ValueToFunction(JSContext *cx, jsval v)
{
    CHECK_REQUEST(cx);
    assertSameCompartment(cx, v);
    return js_ValueToFunction(cx, &v, JSV2F_SEARCH_STACK);
}

JS_PUBLIC_API(JSFunction *)
JS_ValueToConstructor(JSContext *cx, jsval v)
{
    CHECK_REQUEST(cx);
    assertSameCompartment(cx, v);
    return js_ValueToFunction(cx, &v, JSV2F_SEARCH_STACK);
}

JS_PUBLIC_API(JSString *)
JS_ValueToString(JSContext *cx, jsval v)
{
    CHECK_REQUEST(cx);
    assertSameCompartment(cx, v);
    return js_ValueToString(cx, v);
}

JS_PUBLIC_API(JSString *)
JS_ValueToSource(JSContext *cx, jsval v)
{
    CHECK_REQUEST(cx);
    assertSameCompartment(cx, v);
    return js_ValueToSource(cx, v);
}

JS_PUBLIC_API(JSBool)
JS_ValueToNumber(JSContext *cx, jsval v, jsdouble *dp)
{
    CHECK_REQUEST(cx);
    assertSameCompartment(cx, v);

    AutoValueRooter tvr(cx, v);
    return ToNumber(cx, tvr.value(), dp);
}

JS_PUBLIC_API(JSBool)
JS_DoubleIsInt32(jsdouble d, jsint *ip)
{
    return JSDOUBLE_IS_INT32(d, (int32_t *)ip);
}

JS_PUBLIC_API(int32)
JS_DoubleToInt32(jsdouble d)
{
    return js_DoubleToECMAInt32(d);
}

JS_PUBLIC_API(uint32)
JS_DoubleToUint32(jsdouble d)
{
    return js_DoubleToECMAUint32(d);
}

JS_PUBLIC_API(JSBool)
JS_ValueToECMAInt32(JSContext *cx, jsval v, int32 *ip)
{
    CHECK_REQUEST(cx);
    assertSameCompartment(cx, v);

    AutoValueRooter tvr(cx, v);
    return ValueToECMAInt32(cx, tvr.value(), (int32_t *)ip);
}

JS_PUBLIC_API(JSBool)
JS_ValueToECMAUint32(JSContext *cx, jsval v, uint32 *ip)
{
    CHECK_REQUEST(cx);
    assertSameCompartment(cx, v);

    AutoValueRooter tvr(cx, v);
    return ValueToECMAUint32(cx, tvr.value(), (uint32_t *)ip);
}

JS_PUBLIC_API(JSBool)
JS_ValueToInt32(JSContext *cx, jsval v, int32 *ip)
{
    CHECK_REQUEST(cx);
    assertSameCompartment(cx, v);

    AutoValueRooter tvr(cx, v);
    return ValueToInt32(cx, tvr.value(), (int32_t *)ip);
}

JS_PUBLIC_API(JSBool)
JS_ValueToUint16(JSContext *cx, jsval v, uint16 *ip)
{
    CHECK_REQUEST(cx);
    assertSameCompartment(cx, v);

    AutoValueRooter tvr(cx, v);
    return ValueToUint16(cx, tvr.value(), (uint16_t *)ip);
}

JS_PUBLIC_API(JSBool)
JS_ValueToBoolean(JSContext *cx, jsval v, JSBool *bp)
{
    CHECK_REQUEST(cx);
    assertSameCompartment(cx, v);
    *bp = js_ValueToBoolean(v);
    return JS_TRUE;
}

JS_PUBLIC_API(JSType)
JS_TypeOfValue(JSContext *cx, jsval v)
{
    CHECK_REQUEST(cx);
    assertSameCompartment(cx, v);
    return TypeOfValue(cx, v);
}

JS_PUBLIC_API(const char *)
JS_GetTypeName(JSContext *cx, JSType type)
{
    if ((uintN)type >= (uintN)JSTYPE_LIMIT)
        return NULL;
    return JS_TYPE_STR(type);
}

JS_PUBLIC_API(JSBool)
JS_StrictlyEqual(JSContext *cx, jsval v1, jsval v2, JSBool *equal)
{
    CHECK_REQUEST(cx);
    assertSameCompartment(cx, v1, v2);
    return StrictlyEqual(cx, v1, v2, equal);
}

JS_PUBLIC_API(JSBool)
JS_LooselyEqual(JSContext *cx, jsval v1, jsval v2, JSBool *equal)
{
    CHECK_REQUEST(cx);
    assertSameCompartment(cx, v1, v2);
    return LooselyEqual(cx, v1, v2, equal);
}

JS_PUBLIC_API(JSBool)
JS_SameValue(JSContext *cx, jsval v1, jsval v2, JSBool *same)
{
    CHECK_REQUEST(cx);
    assertSameCompartment(cx, v1, v2);
    return SameValue(cx, v1, v2, same);
}

JS_PUBLIC_API(JSBool)
JS_IsBuiltinEvalFunction(JSFunction *fun)
{
    return IsAnyBuiltinEval(fun);
}

JS_PUBLIC_API(JSBool)
JS_IsBuiltinFunctionConstructor(JSFunction *fun)
{
    return IsBuiltinFunctionConstructor(fun);
}

/************************************************************************/

/*
 * Has a new runtime ever been created?  This flag is used to detect unsafe
 * changes to js_CStringsAreUTF8 after a runtime has been created, and to
 * control things that should happen only once across all runtimes.
 */
static JSBool js_NewRuntimeWasCalled = JS_FALSE;

JSRuntime::JSRuntime()
  : atomsCompartment(NULL),
#ifdef JS_THREADSAFE
    atomsCompartmentIsLocked(false),
#endif
    state(),
    cxCallback(NULL),
    compartmentCallback(NULL),
    activityCallback(NULL),
    activityCallbackArg(NULL),
    gcSystemAvailableChunkListHead(NULL),
    gcUserAvailableChunkListHead(NULL),
    gcKeepAtoms(0),
    gcBytes(0),
    gcTriggerBytes(0),
    gcLastBytes(0),
    gcMaxBytes(0),
    gcMaxMallocBytes(0),
    gcEmptyArenaPoolLifespan(0),
    gcNumFreeArenas(0),
    gcNumber(0),
    gcIncrementalTracer(NULL),
    gcVerifyData(NULL),
    gcChunkAllocationSinceLastGC(false),
    gcNextFullGCTime(0),
    gcJitReleaseTime(0),
    gcMode(JSGC_MODE_GLOBAL),
    gcIsNeeded(0),
    gcWeakMapList(NULL),
    gcStats(thisFromCtor()),
    gcTriggerCompartment(NULL),
    gcCurrentCompartment(NULL),
    gcCheckCompartment(NULL),
    gcPoke(false),
    gcMarkAndSweep(false),
    gcRunning(false),
#ifdef JS_GC_ZEAL
    gcZeal_(0),
    gcZealFrequency(0),
    gcNextScheduled(0),
    gcDebugCompartmentGC(false),
#endif
    gcCallback(NULL),
    gcFinishedCallback(NULL),
    gcMallocBytes(0),
    gcBlackRootsTraceOp(NULL),
    gcBlackRootsData(NULL),
    gcGrayRootsTraceOp(NULL),
    gcGrayRootsData(NULL),
    NaNValue(UndefinedValue()),
    negativeInfinityValue(UndefinedValue()),
    positiveInfinityValue(UndefinedValue()),
    emptyString(NULL),
    debugMode(false),
    hadOutOfMemory(false),
    data(NULL),
#ifdef JS_THREADSAFE
    gcLock(NULL),
    gcDone(NULL),
    requestDone(NULL),
    requestCount(0),
    gcThread(NULL),
    gcHelperThread(thisFromCtor()),
    rtLock(NULL),
# ifdef DEBUG
    rtLockOwner(0),
# endif
    stateChange(NULL),
#endif
    debuggerMutations(0),
    securityCallbacks(NULL),
    structuredCloneCallbacks(NULL),
    telemetryCallback(NULL),
    propertyRemovals(0),
    scriptFilenameTable(NULL),
#ifdef JS_THREADSAFE
    scriptFilenameTableLock(NULL),
#endif
    thousandsSeparator(0),
    decimalSeparator(0),
    numGrouping(0),
    anynameObject(NULL),
    functionNamespaceObject(NULL),
#ifdef JS_THREADSAFE
    interruptCounter(0),
#else
    threadData(thisFromCtor()),
#endif
    trustedPrincipals_(NULL),
    wrapObjectCallback(NULL),
    preWrapObjectCallback(NULL),
    inOOMReport(0)
{
    /* Initialize infallibly first, so we can goto bad and JS_DestroyRuntime. */
    JS_INIT_CLIST(&contextList);
    JS_INIT_CLIST(&debuggerList);

    PodZero(&globalDebugHooks);
    PodZero(&atomState);
}

bool
JSRuntime::init(uint32 maxbytes)
{
#ifdef JS_THREADSAFE
    ownerThread_ = js_CurrentThreadId();
#endif

#ifdef JS_METHODJIT_SPEW
    JMCheckLogging();
#endif

    if (!js_InitGC(this, maxbytes))
        return false;

    if (!(atomsCompartment = this->new_<JSCompartment>(this)) ||
        !atomsCompartment->init(NULL) ||
        !compartments.append(atomsCompartment)) {
        Foreground::delete_(atomsCompartment);
        return false;
    }

    atomsCompartment->isSystemCompartment = true;
    atomsCompartment->setGCLastBytes(8192, GC_NORMAL);

    if (!js_InitAtomState(this))
        return false;

    wrapObjectCallback = js::TransparentObjectWrapper;

#ifdef JS_THREADSAFE
    /* this is asymmetric with JS_ShutDown: */
    if (!js_SetupLocks(8, 16))
        return false;
    rtLock = JS_NEW_LOCK();
    if (!rtLock)
        return false;
    stateChange = JS_NEW_CONDVAR(gcLock);
    if (!stateChange)
        return false;
#endif

    debugMode = false;
    if (!js_InitThreads(this))
        return false;
    if (!InitRuntimeNumberState(this))
        return false;

    return true;
}

JSRuntime::~JSRuntime()
{
#ifdef DEBUG
    /* Don't hurt everyone in leaky ol' Mozilla with a fatal JS_ASSERT! */
    if (!JS_CLIST_IS_EMPTY(&contextList)) {
        JSContext *cx, *iter = NULL;
        uintN cxcount = 0;
        while ((cx = js_ContextIterator(this, JS_TRUE, &iter)) != NULL) {
            fprintf(stderr,
"JS API usage error: found live context at %p\n",
                    (void *) cx);
            cxcount++;
        }
        fprintf(stderr,
"JS API usage error: %u context%s left in runtime upon JS_DestroyRuntime.\n",
                cxcount, (cxcount == 1) ? "" : "s");
    }
#endif

    FinishRuntimeNumberState(this);
    js_FinishThreads(this);
    js_FinishAtomState(this);

    js_FinishGC(this);
#ifdef JS_THREADSAFE
    if (gcLock)
        JS_DESTROY_LOCK(gcLock);
    if (gcDone)
        JS_DESTROY_CONDVAR(gcDone);
    if (requestDone)
        JS_DESTROY_CONDVAR(requestDone);
    if (rtLock)
        JS_DESTROY_LOCK(rtLock);
    if (stateChange)
        JS_DESTROY_CONDVAR(stateChange);
#endif
}

#ifdef JS_THREADSAFE
void
JSRuntime::setOwnerThread()
{
    JS_ASSERT(ownerThread_ == (void *)-1);
    ownerThread_ = js_CurrentThreadId();
}

void
JSRuntime::clearOwnerThread()
{
    JS_ASSERT(onOwnerThread());
    ownerThread_ = (void *)-1;
}

JS_FRIEND_API(bool)
JSRuntime::onOwnerThread() const
{
    return ownerThread_ == js_CurrentThreadId();
}
#endif

JS_PUBLIC_API(JSRuntime *)
JS_NewRuntime(uint32 maxbytes)
{
    if (!js_NewRuntimeWasCalled) {
#ifdef DEBUG
        /*
         * This code asserts that the numbers associated with the error names
         * in jsmsg.def are monotonically increasing.  It uses values for the
         * error names enumerated in jscntxt.c.  It's not a compile-time check
         * but it's better than nothing.
         */
        int errorNumber = 0;
#define MSG_DEF(name, number, count, exception, format)                       \
    JS_ASSERT(name == errorNumber++);
#include "js.msg"
#undef MSG_DEF

#define MSG_DEF(name, number, count, exception, format)                       \
    JS_BEGIN_MACRO                                                            \
        uintN numfmtspecs = 0;                                                \
        const char *fmt;                                                      \
        for (fmt = format; *fmt != '\0'; fmt++) {                             \
            if (*fmt == '{' && isdigit(fmt[1]))                               \
                ++numfmtspecs;                                                \
        }                                                                     \
        JS_ASSERT(count == numfmtspecs);                                      \
    JS_END_MACRO;
#include "js.msg"
#undef MSG_DEF
#endif /* DEBUG */

        js_NewRuntimeWasCalled = JS_TRUE;
    }

    JSRuntime *rt = OffTheBooks::new_<JSRuntime>();
    if (!rt)
        return NULL;

    if (!rt->init(maxbytes)) {
        JS_DestroyRuntime(rt);
        return NULL;
    }

    Probes::createRuntime(rt);
    return rt;
}

JS_PUBLIC_API(void)
JS_DestroyRuntime(JSRuntime *rt)
{
    Probes::destroyRuntime(rt);
    Foreground::delete_(rt);
}

JS_PUBLIC_API(void)
JS_ShutDown(void)
{
    Probes::shutdown();

#ifdef JS_THREADSAFE
    js_CleanupLocks();
#endif
    PRMJ_NowShutdown();
}

JS_PUBLIC_API(void *)
JS_GetRuntimePrivate(JSRuntime *rt)
{
    return rt->data;
}

JS_PUBLIC_API(void)
JS_SetRuntimePrivate(JSRuntime *rt, void *data)
{
    rt->data = data;
}

#ifdef JS_THREADSAFE
static void
StartRequest(JSContext *cx)
{
    JSThread *t = cx->thread();
    JS_ASSERT(CURRENT_THREAD_IS_ME(t));

    if (t->data.requestDepth) {
        t->data.requestDepth++;
    } else {
        JSRuntime *rt = cx->runtime;
        AutoLockGC lock(rt);

        /* Wait until the GC is finished. */
        if (rt->gcThread != cx->thread()) {
            while (rt->gcThread)
                JS_AWAIT_GC_DONE(rt);
        }

        /* Indicate that a request is running. */
        rt->requestCount++;
        t->data.requestDepth = 1;

        /*
         * Adjust rt->interruptCounter to reflect any interrupts added while the
         * thread was suspended.
         */
        if (t->data.interruptFlags)
            JS_ATOMIC_INCREMENT(&rt->interruptCounter);

        if (rt->requestCount == 1 && rt->activityCallback)
            rt->activityCallback(rt->activityCallbackArg, true);
    }
}

static void
StopRequest(JSContext *cx)
{
    JSThread *t = cx->thread();
    JS_ASSERT(CURRENT_THREAD_IS_ME(t));
    JS_ASSERT(t->data.requestDepth != 0);
    if (t->data.requestDepth != 1) {
        t->data.requestDepth--;
    } else {
        t->data.conservativeGC.updateForRequestEnd(t->suspendCount);

        /* Lock before clearing to interlock with ClaimScope, in jslock.c. */
        JSRuntime *rt = cx->runtime;
        AutoLockGC lock(rt);

        t->data.requestDepth = 0;

        /*
         * Adjust rt->interruptCounter to reflect any interrupts added while the
         * thread still had active requests.
         */
        if (t->data.interruptFlags)
            JS_ATOMIC_DECREMENT(&rt->interruptCounter);

        /* Give the GC a chance to run if this was the last request running. */
        JS_ASSERT(rt->requestCount > 0);
        rt->requestCount--;
        if (rt->requestCount == 0) {
            JS_NOTIFY_REQUEST_DONE(rt);
            if (rt->activityCallback)
                rt->activityCallback(rt->activityCallbackArg, false);
        }
    }
}
#endif /* JS_THREADSAFE */

JS_PUBLIC_API(void)
JS_BeginRequest(JSContext *cx)
{
#ifdef JS_THREADSAFE
    cx->outstandingRequests++;
    StartRequest(cx);
#endif
}

JS_PUBLIC_API(void)
JS_EndRequest(JSContext *cx)
{
#ifdef JS_THREADSAFE
    JS_ASSERT(cx->outstandingRequests != 0);
    cx->outstandingRequests--;
    StopRequest(cx);
#endif
}

/* Yield to pending GC operations, regardless of request depth */
JS_PUBLIC_API(void)
JS_YieldRequest(JSContext *cx)
{
#ifdef JS_THREADSAFE
    CHECK_REQUEST(cx);
    JS_ResumeRequest(cx, JS_SuspendRequest(cx));
#endif
}

JS_PUBLIC_API(jsrefcount)
JS_SuspendRequest(JSContext *cx)
{
#ifdef JS_THREADSAFE
    JSThread *t = cx->thread();
    JS_ASSERT(CURRENT_THREAD_IS_ME(t));

    jsrefcount saveDepth = t->data.requestDepth;
    if (!saveDepth)
        return 0;

    t->suspendCount++;
    t->data.requestDepth = 1;
    StopRequest(cx);
    return saveDepth;
#else
    return 0;
#endif
}

JS_PUBLIC_API(void)
JS_ResumeRequest(JSContext *cx, jsrefcount saveDepth)
{
#ifdef JS_THREADSAFE
    JSThread *t = cx->thread();
    JS_ASSERT(CURRENT_THREAD_IS_ME(t));
    if (saveDepth == 0)
        return;
    JS_ASSERT(saveDepth >= 1);
    JS_ASSERT(!t->data.requestDepth);
    JS_ASSERT(t->suspendCount);
    StartRequest(cx);
    t->data.requestDepth = saveDepth;
    t->suspendCount--;
#endif
}

JS_PUBLIC_API(JSBool)
JS_IsInRequest(JSContext *cx)
{
#ifdef JS_THREADSAFE
    JS_ASSERT(CURRENT_THREAD_IS_ME(cx->thread()));
    return JS_THREAD_DATA(cx)->requestDepth != 0;
#else
    return false;
#endif
}

JS_PUBLIC_API(void)
JS_Lock(JSRuntime *rt)
{
    JS_LOCK_RUNTIME(rt);
}

JS_PUBLIC_API(void)
JS_Unlock(JSRuntime *rt)
{
    JS_UNLOCK_RUNTIME(rt);
}

JS_PUBLIC_API(JSContextCallback)
JS_SetContextCallback(JSRuntime *rt, JSContextCallback cxCallback)
{
    JSContextCallback old;

    old = rt->cxCallback;
    rt->cxCallback = cxCallback;
    return old;
}

JS_PUBLIC_API(JSContext *)
JS_NewContext(JSRuntime *rt, size_t stackChunkSize)
{
    return js_NewContext(rt, stackChunkSize);
}

JS_PUBLIC_API(void)
JS_DestroyContext(JSContext *cx)
{
    js_DestroyContext(cx, JSDCM_FORCE_GC);
}

JS_PUBLIC_API(void)
JS_DestroyContextNoGC(JSContext *cx)
{
    js_DestroyContext(cx, JSDCM_NO_GC);
}

JS_PUBLIC_API(void)
JS_DestroyContextMaybeGC(JSContext *cx)
{
    js_DestroyContext(cx, JSDCM_MAYBE_GC);
}

JS_PUBLIC_API(void *)
JS_GetContextPrivate(JSContext *cx)
{
    return cx->data;
}

JS_PUBLIC_API(void)
JS_SetContextPrivate(JSContext *cx, void *data)
{
    cx->data = data;
}

JS_PUBLIC_API(JSRuntime *)
JS_GetRuntime(JSContext *cx)
{
    return cx->runtime;
}

JS_PUBLIC_API(JSContext *)
JS_ContextIterator(JSRuntime *rt, JSContext **iterp)
{
    return js_ContextIterator(rt, JS_TRUE, iterp);
}

JS_PUBLIC_API(JSVersion)
JS_GetVersion(JSContext *cx)
{
    return VersionNumber(cx->findVersion());
}

JS_PUBLIC_API(JSVersion)
JS_SetVersion(JSContext *cx, JSVersion newVersion)
{
    JS_ASSERT(VersionIsKnown(newVersion));
    JS_ASSERT(!VersionHasFlags(newVersion));
    JSVersion newVersionNumber = newVersion;

#ifdef DEBUG
    uintN coptsBefore = cx->getCompileOptions();
#endif
    JSVersion oldVersion = cx->findVersion();
    JSVersion oldVersionNumber = VersionNumber(oldVersion);
    if (oldVersionNumber == newVersionNumber)
        return oldVersionNumber; /* No override actually occurs! */

    /* We no longer support 1.4 or below. */
    if (newVersionNumber != JSVERSION_DEFAULT && newVersionNumber <= JSVERSION_1_4)
        return oldVersionNumber;

    VersionCopyFlags(&newVersion, oldVersion);
    cx->maybeOverrideVersion(newVersion);
    JS_ASSERT(cx->getCompileOptions() == coptsBefore);
    return oldVersionNumber;
}

static struct v2smap {
    JSVersion   version;
    const char  *string;
} v2smap[] = {
    {JSVERSION_1_0,     "1.0"},
    {JSVERSION_1_1,     "1.1"},
    {JSVERSION_1_2,     "1.2"},
    {JSVERSION_1_3,     "1.3"},
    {JSVERSION_1_4,     "1.4"},
    {JSVERSION_ECMA_3,  "ECMAv3"},
    {JSVERSION_1_5,     "1.5"},
    {JSVERSION_1_6,     "1.6"},
    {JSVERSION_1_7,     "1.7"},
    {JSVERSION_1_8,     "1.8"},
    {JSVERSION_ECMA_5,  "ECMAv5"},
    {JSVERSION_DEFAULT, js_default_str},
    {JSVERSION_UNKNOWN, NULL},          /* must be last, NULL is sentinel */
};

JS_PUBLIC_API(const char *)
JS_VersionToString(JSVersion version)
{
    int i;

    for (i = 0; v2smap[i].string; i++)
        if (v2smap[i].version == version)
            return v2smap[i].string;
    return "unknown";
}

JS_PUBLIC_API(JSVersion)
JS_StringToVersion(const char *string)
{
    int i;

    for (i = 0; v2smap[i].string; i++)
        if (strcmp(v2smap[i].string, string) == 0)
            return v2smap[i].version;
    return JSVERSION_UNKNOWN;
}

JS_PUBLIC_API(uint32)
JS_GetOptions(JSContext *cx)
{
    /*
     * Can't check option/version synchronization here.
     * We may have been synchronized with a script version that was formerly on
     * the stack, but has now been popped.
     */
    return cx->allOptions();
}

static uintN
SetOptionsCommon(JSContext *cx, uintN options)
{
    JS_ASSERT((options & JSALLOPTION_MASK) == options);
    uintN oldopts = cx->allOptions();
    uintN newropts = options & JSRUNOPTION_MASK;
    uintN newcopts = options & JSCOMPILEOPTION_MASK;
    cx->setRunOptions(newropts);
    cx->setCompileOptions(newcopts);
    cx->updateJITEnabled();
    return oldopts;
}

JS_PUBLIC_API(uint32)
JS_SetOptions(JSContext *cx, uint32 options)
{
    AutoLockGC lock(cx->runtime);
    return SetOptionsCommon(cx, options);
}

JS_PUBLIC_API(uint32)
JS_ToggleOptions(JSContext *cx, uint32 options)
{
    AutoLockGC lock(cx->runtime);
    uintN oldopts = cx->allOptions();
    uintN newopts = oldopts ^ options;
    return SetOptionsCommon(cx, newopts);
}

JS_PUBLIC_API(const char *)
JS_GetImplementationVersion(void)
{
    return "JavaScript-C 1.8.5+ 2011-04-16";
}

JS_PUBLIC_API(JSCompartmentCallback)
JS_SetCompartmentCallback(JSRuntime *rt, JSCompartmentCallback callback)
{
    JSCompartmentCallback old = rt->compartmentCallback;
    rt->compartmentCallback = callback;
    return old;
}

JS_PUBLIC_API(JSWrapObjectCallback)
JS_SetWrapObjectCallbacks(JSRuntime *rt,
                          JSWrapObjectCallback callback,
                          JSPreWrapCallback precallback)
{
    JSWrapObjectCallback old = rt->wrapObjectCallback;
    rt->wrapObjectCallback = callback;
    rt->preWrapObjectCallback = precallback;
    return old;
}

JS_PUBLIC_API(JSCrossCompartmentCall *)
JS_EnterCrossCompartmentCall(JSContext *cx, JSObject *target)
{
    CHECK_REQUEST(cx);

    JS_ASSERT(target);
    AutoCompartment *call = cx->new_<AutoCompartment>(cx, target);
    if (!call)
        return NULL;
    if (!call->enter()) {
        Foreground::delete_(call);
        return NULL;
    }
    return reinterpret_cast<JSCrossCompartmentCall *>(call);
}

namespace js {

// Declared in jscompartment.h
Class dummy_class = {
    "jdummy",
    JSCLASS_GLOBAL_FLAGS,
    JS_PropertyStub,  JS_PropertyStub,
    JS_PropertyStub,  JS_StrictPropertyStub,
    JS_EnumerateStub, JS_ResolveStub,
    JS_ConvertStub
};

} /*namespace js */

JS_PUBLIC_API(JSCrossCompartmentCall *)
JS_EnterCrossCompartmentCallScript(JSContext *cx, JSScript *target)
{
    CHECK_REQUEST(cx);
    JS_ASSERT(!target->isCachedEval);
    GlobalObject *global = target->globalObject;
    if (!global) {
        SwitchToCompartment sc(cx, target->compartment());
        global = GlobalObject::create(cx, &dummy_class);
        if (!global)
            return NULL;
    }
    return JS_EnterCrossCompartmentCall(cx, global);
}

JS_PUBLIC_API(JSCrossCompartmentCall *)
JS_EnterCrossCompartmentCallStackFrame(JSContext *cx, JSStackFrame *target)
{
    CHECK_REQUEST(cx);

    return JS_EnterCrossCompartmentCall(cx, Valueify(target)->scopeChain().getGlobal());
}

JS_PUBLIC_API(void)
JS_LeaveCrossCompartmentCall(JSCrossCompartmentCall *call)
{
    AutoCompartment *realcall = reinterpret_cast<AutoCompartment *>(call);
    CHECK_REQUEST(realcall->context);
    realcall->leave();
    Foreground::delete_(realcall);
}

bool
JSAutoEnterCompartment::enter(JSContext *cx, JSObject *target)
{
    JS_ASSERT(state == STATE_UNENTERED);
    if (cx->compartment == target->compartment()) {
        state = STATE_SAME_COMPARTMENT;
        return true;
    }

    JS_STATIC_ASSERT(sizeof(bytes) == sizeof(AutoCompartment));
    CHECK_REQUEST(cx);
    AutoCompartment *call = new (bytes) AutoCompartment(cx, target);
    if (call->enter()) {
        state = STATE_OTHER_COMPARTMENT;
        return true;
    }
    return false;
}

void
JSAutoEnterCompartment::enterAndIgnoreErrors(JSContext *cx, JSObject *target)
{
    (void) enter(cx, target);
}

JSAutoEnterCompartment::~JSAutoEnterCompartment()
{
    if (state == STATE_OTHER_COMPARTMENT) {
        AutoCompartment* ac = reinterpret_cast<AutoCompartment*>(bytes);
        CHECK_REQUEST(ac->context);
        ac->~AutoCompartment();
    }
}

namespace JS {

bool
AutoEnterScriptCompartment::enter(JSContext *cx, JSScript *target)
{
    JS_ASSERT(!call);
    if (cx->compartment == target->compartment()) {
        call = reinterpret_cast<JSCrossCompartmentCall*>(1);
        return true;
    }
    call = JS_EnterCrossCompartmentCallScript(cx, target);
    return call != NULL;
}

bool
AutoEnterFrameCompartment::enter(JSContext *cx, JSStackFrame *target)
{
    JS_ASSERT(!call);
    if (cx->compartment == Valueify(target)->scopeChain().compartment()) {
        call = reinterpret_cast<JSCrossCompartmentCall*>(1);
        return true;
    }
    call = JS_EnterCrossCompartmentCallStackFrame(cx, target);
    return call != NULL;
}

} /* namespace JS */

JS_PUBLIC_API(void *)
JS_SetCompartmentPrivate(JSContext *cx, JSCompartment *compartment, void *data)
{
    CHECK_REQUEST(cx);
    void *old = compartment->data;
    compartment->data = data;
    return old;
}

JS_PUBLIC_API(void *)
JS_GetCompartmentPrivate(JSContext *cx, JSCompartment *compartment)
{
    CHECK_REQUEST(cx);
    return js_GetCompartmentPrivate(compartment);
}

JS_PUBLIC_API(JSBool)
JS_WrapObject(JSContext *cx, JSObject **objp)
{
    CHECK_REQUEST(cx);
    return cx->compartment->wrap(cx, objp);
}

JS_PUBLIC_API(JSBool)
JS_WrapValue(JSContext *cx, jsval *vp)
{
    CHECK_REQUEST(cx);
    return cx->compartment->wrap(cx, vp);
}

JS_PUBLIC_API(JSObject *)
JS_TransplantObject(JSContext *cx, JSObject *origobj, JSObject *target)
{
     // This function is called when an object moves between two
     // different compartments. In that case, we need to "move" the
     // window from origobj's compartment to target's compartment.
    JSCompartment *destination = target->compartment();
    WrapperMap &map = destination->crossCompartmentWrappers;
    Value origv = ObjectValue(*origobj);
    JSObject *obj;

    if (origobj->compartment() == destination) {
        // If the original object is in the same compartment as the
        // destination, then we know that we won't find wrapper in the
        // destination's cross compartment map and that the same
        // object will continue to work.  Note the rare case where
        // |origobj == target|. In that case, we can just treat this
        // as a same compartment navigation. The effect is to clear
        // all of the wrappers and their holders if they have
        // them. This would be cleaner as a separate API.
        if (origobj != target && !origobj->swap(cx, target))
            return NULL;
        obj = origobj;
    } else if (WrapperMap::Ptr p = map.lookup(origv)) {
        // There might already be a wrapper for the original object in
        // the new compartment. If there is, make it the primary outer
        // window proxy around the inner (accomplished by swapping
        // target's innards with the old, possibly security wrapper,
        // innards).
        obj = &p->value.toObject();
        map.remove(p);
        if (!obj->swap(cx, target))
            return NULL;
    } else {
        // Otherwise, this is going to be our outer window proxy in
        // the new compartment.
        obj = target;
    }

    // Now, iterate through other scopes looking for references to the
    // old outer window. They need to be updated to point at the new
    // outer window.  They also might transition between different
    // types of security wrappers based on whether the new compartment
    // is same origin with them.
    Value targetv = ObjectValue(*obj);
    CompartmentVector &vector = cx->runtime->compartments;
    AutoValueVector toTransplant(cx);
    if (!toTransplant.reserve(vector.length()))
        return NULL;

    for (JSCompartment **p = vector.begin(), **end = vector.end(); p != end; ++p) {
        WrapperMap &pmap = (*p)->crossCompartmentWrappers;
        if (WrapperMap::Ptr wp = pmap.lookup(origv)) {
            // We found a wrapper. Remember and root it.
            toTransplant.infallibleAppend(wp->value);
        }
    }

    for (Value *begin = toTransplant.begin(), *end = toTransplant.end(); begin != end; ++begin) {
        JSObject *wobj = &begin->toObject();
        JSCompartment *wcompartment = wobj->compartment();
        WrapperMap &pmap = wcompartment->crossCompartmentWrappers;
        JS_ASSERT(pmap.lookup(origv));
        pmap.remove(origv);

        // First, we wrap it in the new compartment. This will return
        // a new wrapper.
        AutoCompartment ac(cx, wobj);
        JSObject *tobj = obj;
        if (!ac.enter() || !wcompartment->wrap(cx, &tobj))
            return NULL;

        // Now, because we need to maintain object identity, we do a
        // brain transplant on the old object. At the same time, we
        // update the entry in the compartment's wrapper map to point
        // to the old wrapper.
        JS_ASSERT(tobj != wobj);
        if (!wobj->swap(cx, tobj))
            return NULL;
        pmap.put(targetv, ObjectValue(*wobj));
    }

    // Lastly, update the original object to point to the new one.
    if (origobj->compartment() != destination) {
        AutoCompartment ac(cx, origobj);
        JSObject *tobj = obj;
        if (!ac.enter() || !JS_WrapObject(cx, &tobj))
            return NULL;
        if (!origobj->swap(cx, tobj))
            return NULL;
        origobj->compartment()->crossCompartmentWrappers.put(targetv, origv);
    }

    return obj;
}

/*
 * The location object is special. There is the location object itself and
 * then the location object wrapper. Because there are no direct references to
 * the location object itself, we don't want the old obj (|origobj| here) to
 * become the new wrapper but the wrapper itself instead. This leads to very
 * subtle differences between js_TransplantObjectWithWrapper and
 * JS_TransplantObject.
 */
JS_FRIEND_API(JSObject *)
js_TransplantObjectWithWrapper(JSContext *cx,
                               JSObject *origobj,
                               JSObject *origwrapper,
                               JSObject *targetobj,
                               JSObject *targetwrapper)
{
    JSObject *obj;
    JSCompartment *destination = targetobj->compartment();
    WrapperMap &map = destination->crossCompartmentWrappers;

    // |origv| is the map entry we're looking up. The map entries are going to
    // be for the location object itself.
    Value origv = ObjectValue(*origobj);

    // There might already be a wrapper for the original object in the new
    // compartment.
    if (WrapperMap::Ptr p = map.lookup(origv)) {
        // There is. Make the existing wrapper a same compartment location
        // wrapper (swapping it with the given new wrapper).
        obj = &p->value.toObject();
        map.remove(p);
        if (!obj->swap(cx, targetwrapper))
            return NULL;
    } else {
        // Otherwise, use the passed-in wrapper as the same compartment
        // location wrapper.
        obj = targetwrapper;
    }

    // Now, iterate through other scopes looking for references to the old
    // location object. Note that the entries in the maps are for |origobj|
    // and not |origwrapper|. They need to be updated to point at the new
    // location object.
    Value targetv = ObjectValue(*targetobj);
    CompartmentVector &vector = cx->runtime->compartments;
    AutoValueVector toTransplant(cx);
    if (!toTransplant.reserve(vector.length()))
        return NULL;

    for (JSCompartment **p = vector.begin(), **end = vector.end(); p != end; ++p) {
        WrapperMap &pmap = (*p)->crossCompartmentWrappers;
        if (WrapperMap::Ptr wp = pmap.lookup(origv)) {
            // We found a wrapper. Remember and root it.
            toTransplant.infallibleAppend(wp->value);
        }
    }

    for (Value *begin = toTransplant.begin(), *end = toTransplant.end(); begin != end; ++begin) {
        JSObject *wobj = &begin->toObject();
        JSCompartment *wcompartment = wobj->compartment();
        WrapperMap &pmap = wcompartment->crossCompartmentWrappers;
        JS_ASSERT(pmap.lookup(origv));
        pmap.remove(origv);

        // First, we wrap it in the new compartment. This will return a
        // new wrapper.
        AutoCompartment ac(cx, wobj);

        JSObject *tobj = targetobj;
        if (!ac.enter() || !wcompartment->wrap(cx, &tobj))
            return NULL;

        // Now, because we need to maintain object identity, we do a brain
        // transplant on the old object. At the same time, we update the
        // entry in the compartment's wrapper map to point to the old
        // wrapper.
        JS_ASSERT(tobj != wobj);
        if (!wobj->swap(cx, tobj))
            return NULL;
        pmap.put(targetv, ObjectValue(*wobj));
    }

    // Lastly, update the original object to point to the new one. However, as
    // mentioned above, we do the transplant on the wrapper, not the object
    // itself, since all of the references are to the object itself.
    {
        AutoCompartment ac(cx, origobj);
        JSObject *tobj = obj;
        if (!ac.enter() || !JS_WrapObject(cx, &tobj))
            return NULL;
        if (!origwrapper->swap(cx, tobj))
            return NULL;
        origwrapper->compartment()->crossCompartmentWrappers.put(targetv,
                                                                 ObjectValue(*origwrapper));
    }

    return obj;
}

JS_PUBLIC_API(JSObject *)
JS_GetGlobalObject(JSContext *cx)
{
    return cx->globalObject;
}

JS_PUBLIC_API(void)
JS_SetGlobalObject(JSContext *cx, JSObject *obj)
{
    CHECK_REQUEST(cx);

    cx->globalObject = obj;
    if (!cx->hasfp())
        cx->resetCompartment();
}

JS_PUBLIC_API(JSBool)
JS_InitStandardClasses(JSContext *cx, JSObject *obj)
{
    JS_THREADSAFE_ASSERT(cx->compartment != cx->runtime->atomsCompartment);
    CHECK_REQUEST(cx);

    /*
     * JS_SetGlobalObject might or might not change cx's compartment, so call
     * it before assertSameCompartment. (The API contract is that *after* this,
     * cx and obj must be in the same compartment.)
     */
    if (!cx->globalObject)
        JS_SetGlobalObject(cx, obj);

    assertSameCompartment(cx, obj);

    return obj->asGlobal()->initStandardClasses(cx);
}

#define CLASP(name)                 (&name##Class)
#define TYPED_ARRAY_CLASP(type)     (&TypedArray::fastClasses[TypedArray::type])
#define EAGER_ATOM(name)            ATOM_OFFSET(name), NULL
#define EAGER_CLASS_ATOM(name)      CLASS_ATOM_OFFSET(name), NULL
#define EAGER_ATOM_AND_CLASP(name)  EAGER_CLASS_ATOM(name), CLASP(name)
#define LAZY_ATOM(name)             ATOM_OFFSET(lazy.name), js_##name##_str

typedef struct JSStdName {
    JSObjectOp  init;
    size_t      atomOffset;     /* offset of atom pointer in JSAtomState */
    const char  *name;          /* null if atom is pre-pinned, else name */
    Class       *clasp;
} JSStdName;

static JSAtom *
StdNameToAtom(JSContext *cx, JSStdName *stdn)
{
    size_t offset;
    JSAtom *atom;
    const char *name;

    offset = stdn->atomOffset;
    atom = OFFSET_TO_ATOM(cx->runtime, offset);
    if (!atom) {
        name = stdn->name;
        if (name) {
            atom = js_Atomize(cx, name, strlen(name), InternAtom);
            OFFSET_TO_ATOM(cx->runtime, offset) = atom;
        }
    }
    return atom;
}

/*
 * Table of class initializers and their atom offsets in rt->atomState.
 * If you add a "standard" class, remember to update this table.
 */
static JSStdName standard_class_atoms[] = {
    {js_InitFunctionClass,              EAGER_ATOM_AND_CLASP(Function)},
    {js_InitObjectClass,                EAGER_ATOM_AND_CLASP(Object)},
    {js_InitArrayClass,                 EAGER_ATOM_AND_CLASP(Array)},
    {js_InitBooleanClass,               EAGER_ATOM_AND_CLASP(Boolean)},
    {js_InitDateClass,                  EAGER_ATOM_AND_CLASP(Date)},
    {js_InitMathClass,                  EAGER_ATOM_AND_CLASP(Math)},
    {js_InitNumberClass,                EAGER_ATOM_AND_CLASP(Number)},
    {js_InitStringClass,                EAGER_ATOM_AND_CLASP(String)},
    {js_InitExceptionClasses,           EAGER_ATOM_AND_CLASP(Error)},
    {js_InitRegExpClass,                EAGER_ATOM_AND_CLASP(RegExp)},
#if JS_HAS_XML_SUPPORT
    {js_InitXMLClass,                   EAGER_ATOM_AND_CLASP(XML)},
    {js_InitNamespaceClass,             EAGER_ATOM_AND_CLASP(Namespace)},
    {js_InitQNameClass,                 EAGER_ATOM_AND_CLASP(QName)},
#endif
#if JS_HAS_GENERATORS
    {js_InitIteratorClasses,            EAGER_ATOM_AND_CLASP(StopIteration)},
#endif
    {js_InitJSONClass,                  EAGER_ATOM_AND_CLASP(JSON)},
    {js_InitTypedArrayClasses,          EAGER_CLASS_ATOM(ArrayBuffer), &js::ArrayBuffer::slowClass},
    {js_InitWeakMapClass,               EAGER_CLASS_ATOM(WeakMap), &js::WeakMapClass},
    {NULL,                              0, NULL, NULL}
};

/*
 * Table of top-level function and constant names and their init functions.
 * If you add a "standard" global function or property, remember to update
 * this table.
 */
static JSStdName standard_class_names[] = {
    {js_InitObjectClass,        EAGER_ATOM(eval), CLASP(Object)},

    /* Global properties and functions defined by the Number class. */
    {js_InitNumberClass,        EAGER_ATOM(NaN), CLASP(Number)},
    {js_InitNumberClass,        EAGER_ATOM(Infinity), CLASP(Number)},
    {js_InitNumberClass,        LAZY_ATOM(isNaN), CLASP(Number)},
    {js_InitNumberClass,        LAZY_ATOM(isFinite), CLASP(Number)},
    {js_InitNumberClass,        LAZY_ATOM(parseFloat), CLASP(Number)},
    {js_InitNumberClass,        LAZY_ATOM(parseInt), CLASP(Number)},

    /* String global functions. */
    {js_InitStringClass,        LAZY_ATOM(escape), CLASP(String)},
    {js_InitStringClass,        LAZY_ATOM(unescape), CLASP(String)},
    {js_InitStringClass,        LAZY_ATOM(decodeURI), CLASP(String)},
    {js_InitStringClass,        LAZY_ATOM(encodeURI), CLASP(String)},
    {js_InitStringClass,        LAZY_ATOM(decodeURIComponent), CLASP(String)},
    {js_InitStringClass,        LAZY_ATOM(encodeURIComponent), CLASP(String)},
#if JS_HAS_UNEVAL
    {js_InitStringClass,        LAZY_ATOM(uneval), CLASP(String)},
#endif

    /* Exception constructors. */
    {js_InitExceptionClasses,   EAGER_CLASS_ATOM(Error), CLASP(Error)},
    {js_InitExceptionClasses,   EAGER_CLASS_ATOM(InternalError), CLASP(Error)},
    {js_InitExceptionClasses,   EAGER_CLASS_ATOM(EvalError), CLASP(Error)},
    {js_InitExceptionClasses,   EAGER_CLASS_ATOM(RangeError), CLASP(Error)},
    {js_InitExceptionClasses,   EAGER_CLASS_ATOM(ReferenceError), CLASP(Error)},
    {js_InitExceptionClasses,   EAGER_CLASS_ATOM(SyntaxError), CLASP(Error)},
    {js_InitExceptionClasses,   EAGER_CLASS_ATOM(TypeError), CLASP(Error)},
    {js_InitExceptionClasses,   EAGER_CLASS_ATOM(URIError), CLASP(Error)},

#if JS_HAS_XML_SUPPORT
    {js_InitXMLClass,           LAZY_ATOM(XMLList), CLASP(XML)},
    {js_InitXMLClass,           LAZY_ATOM(isXMLName), CLASP(XML)},
#endif

#if JS_HAS_GENERATORS
    {js_InitIteratorClasses,    EAGER_ATOM_AND_CLASP(Iterator)},
#endif

    /* Typed Arrays */
    {js_InitTypedArrayClasses,  EAGER_CLASS_ATOM(ArrayBuffer),  &ArrayBufferClass},
    {js_InitTypedArrayClasses,  EAGER_CLASS_ATOM(Int8Array),    TYPED_ARRAY_CLASP(TYPE_INT8)},
    {js_InitTypedArrayClasses,  EAGER_CLASS_ATOM(Uint8Array),   TYPED_ARRAY_CLASP(TYPE_UINT8)},
    {js_InitTypedArrayClasses,  EAGER_CLASS_ATOM(Int16Array),   TYPED_ARRAY_CLASP(TYPE_INT16)},
    {js_InitTypedArrayClasses,  EAGER_CLASS_ATOM(Uint16Array),  TYPED_ARRAY_CLASP(TYPE_UINT16)},
    {js_InitTypedArrayClasses,  EAGER_CLASS_ATOM(Int32Array),   TYPED_ARRAY_CLASP(TYPE_INT32)},
    {js_InitTypedArrayClasses,  EAGER_CLASS_ATOM(Uint32Array),  TYPED_ARRAY_CLASP(TYPE_UINT32)},
    {js_InitTypedArrayClasses,  EAGER_CLASS_ATOM(Float32Array), TYPED_ARRAY_CLASP(TYPE_FLOAT32)},
    {js_InitTypedArrayClasses,  EAGER_CLASS_ATOM(Float64Array), TYPED_ARRAY_CLASP(TYPE_FLOAT64)},
    {js_InitTypedArrayClasses,  EAGER_CLASS_ATOM(Uint8ClampedArray),
                                TYPED_ARRAY_CLASP(TYPE_UINT8_CLAMPED)},

    {js_InitProxyClass,         EAGER_ATOM_AND_CLASP(Proxy)},

    {NULL,                      0, NULL, NULL}
};

static JSStdName object_prototype_names[] = {
    /* Object.prototype properties (global delegates to Object.prototype). */
    {js_InitObjectClass,        EAGER_ATOM(proto), CLASP(Object)},
#if JS_HAS_TOSOURCE
    {js_InitObjectClass,        EAGER_ATOM(toSource), CLASP(Object)},
#endif
    {js_InitObjectClass,        EAGER_ATOM(toString), CLASP(Object)},
    {js_InitObjectClass,        EAGER_ATOM(toLocaleString), CLASP(Object)},
    {js_InitObjectClass,        EAGER_ATOM(valueOf), CLASP(Object)},
#if JS_HAS_OBJ_WATCHPOINT
    {js_InitObjectClass,        LAZY_ATOM(watch), CLASP(Object)},
    {js_InitObjectClass,        LAZY_ATOM(unwatch), CLASP(Object)},
#endif
    {js_InitObjectClass,        LAZY_ATOM(hasOwnProperty), CLASP(Object)},
    {js_InitObjectClass,        LAZY_ATOM(isPrototypeOf), CLASP(Object)},
    {js_InitObjectClass,        LAZY_ATOM(propertyIsEnumerable), CLASP(Object)},
#if OLD_GETTER_SETTER_METHODS
    {js_InitObjectClass,        LAZY_ATOM(defineGetter), CLASP(Object)},
    {js_InitObjectClass,        LAZY_ATOM(defineSetter), CLASP(Object)},
    {js_InitObjectClass,        LAZY_ATOM(lookupGetter), CLASP(Object)},
    {js_InitObjectClass,        LAZY_ATOM(lookupSetter), CLASP(Object)},
#endif

    {NULL,                      0, NULL, NULL}
};

JS_PUBLIC_API(JSBool)
JS_ResolveStandardClass(JSContext *cx, JSObject *obj, jsid id, JSBool *resolved)
{
    JSString *idstr;
    JSRuntime *rt;
    JSAtom *atom;
    JSStdName *stdnm;
    uintN i;

    CHECK_REQUEST(cx);
    assertSameCompartment(cx, obj, id);
    *resolved = JS_FALSE;

    rt = cx->runtime;
    JS_ASSERT(rt->state != JSRTS_DOWN);
    if (rt->state == JSRTS_LANDING || !JSID_IS_ATOM(id))
        return JS_TRUE;

    idstr = JSID_TO_STRING(id);

    /* Check whether we're resolving 'undefined', and define it if so. */
    atom = rt->atomState.typeAtoms[JSTYPE_VOID];
    if (idstr == atom) {
        *resolved = JS_TRUE;
        return obj->defineProperty(cx, atom->asPropertyName(), UndefinedValue(),
                                   JS_PropertyStub, JS_StrictPropertyStub,
                                   JSPROP_PERMANENT | JSPROP_READONLY);
    }

    /* Try for class constructors/prototypes named by well-known atoms. */
    stdnm = NULL;
    for (i = 0; standard_class_atoms[i].init; i++) {
        JS_ASSERT(standard_class_atoms[i].clasp);
        atom = OFFSET_TO_ATOM(rt, standard_class_atoms[i].atomOffset);
        if (idstr == atom) {
            stdnm = &standard_class_atoms[i];
            break;
        }
    }

    if (!stdnm) {
        /* Try less frequently used top-level functions and constants. */
        for (i = 0; standard_class_names[i].init; i++) {
            JS_ASSERT(standard_class_names[i].clasp);
            atom = StdNameToAtom(cx, &standard_class_names[i]);
            if (!atom)
                return JS_FALSE;
            if (idstr == atom) {
                stdnm = &standard_class_names[i];
                break;
            }
        }

        if (!stdnm && !obj->getProto()) {
            /*
             * Try even less frequently used names delegated from the global
             * object to Object.prototype, but only if the Object class hasn't
             * yet been initialized.
             */
            for (i = 0; object_prototype_names[i].init; i++) {
                JS_ASSERT(object_prototype_names[i].clasp);
                atom = StdNameToAtom(cx, &object_prototype_names[i]);
                if (!atom)
                    return JS_FALSE;
                if (idstr == atom) {
                    stdnm = &object_prototype_names[i];
                    break;
                }
            }
        }
    }

    if (stdnm) {
        /*
         * If this standard class is anonymous, then we don't want to resolve
         * by name.
         */
        JS_ASSERT(obj->isGlobal());
        if (stdnm->clasp->flags & JSCLASS_IS_ANONYMOUS)
            return JS_TRUE;

        if (IsStandardClassResolved(obj, stdnm->clasp))
            return JS_TRUE;

        if (!stdnm->init(cx, obj))
            return JS_FALSE;
        *resolved = JS_TRUE;
    }
    return JS_TRUE;
}

JS_PUBLIC_API(JSBool)
JS_EnumerateStandardClasses(JSContext *cx, JSObject *obj)
{
    JSRuntime *rt;
    uintN i;

    CHECK_REQUEST(cx);
    assertSameCompartment(cx, obj);
    rt = cx->runtime;

    /*
     * Check whether we need to bind 'undefined' and define it if so.
     * Since ES5 15.1.1.3 undefined can't be deleted.
     */
    PropertyName *name = rt->atomState.typeAtoms[JSTYPE_VOID];
    if (!obj->nativeContains(cx, ATOM_TO_JSID(name)) &&
        !obj->defineProperty(cx, name, UndefinedValue(),
                             JS_PropertyStub, JS_StrictPropertyStub,
                             JSPROP_PERMANENT | JSPROP_READONLY)) {
        return JS_FALSE;
    }

    /* Initialize any classes that have not been initialized yet. */
    for (i = 0; standard_class_atoms[i].init; i++) {
        if (!js::IsStandardClassResolved(obj, standard_class_atoms[i].clasp) &&
            !standard_class_atoms[i].init(cx, obj))
        {
                return JS_FALSE;
        }
    }

    return JS_TRUE;
}

static JSIdArray *
NewIdArray(JSContext *cx, jsint length)
{
    JSIdArray *ida;

    ida = (JSIdArray *)
        cx->calloc_(offsetof(JSIdArray, vector) + length * sizeof(jsval));
    if (ida)
        ida->length = length;
    return ida;
}

/*
 * Unlike realloc(3), this function frees ida on failure.
 */
static JSIdArray *
SetIdArrayLength(JSContext *cx, JSIdArray *ida, jsint length)
{
    JSIdArray *rida;

    rida = (JSIdArray *)
           JS_realloc(cx, ida,
                      offsetof(JSIdArray, vector) + length * sizeof(jsval));
    if (!rida) {
        JS_DestroyIdArray(cx, ida);
    } else {
        rida->length = length;
    }
    return rida;
}

static JSIdArray *
AddAtomToArray(JSContext *cx, JSAtom *atom, JSIdArray *ida, jsint *ip)
{
    jsint i, length;

    i = *ip;
    length = ida->length;
    if (i >= length) {
        ida = SetIdArrayLength(cx, ida, JS_MAX(length * 2, 8));
        if (!ida)
            return NULL;
        JS_ASSERT(i < ida->length);
    }
    ida->vector[i].init(ATOM_TO_JSID(atom));
    *ip = i + 1;
    return ida;
}

static JSIdArray *
EnumerateIfResolved(JSContext *cx, JSObject *obj, JSAtom *atom, JSIdArray *ida,
                    jsint *ip, JSBool *foundp)
{
    *foundp = obj->nativeContains(cx, ATOM_TO_JSID(atom));
    if (*foundp)
        ida = AddAtomToArray(cx, atom, ida, ip);
    return ida;
}

JS_PUBLIC_API(JSIdArray *)
JS_EnumerateResolvedStandardClasses(JSContext *cx, JSObject *obj, JSIdArray *ida)
{
    JSRuntime *rt;
    jsint i, j, k;
    JSAtom *atom;
    JSBool found;
    JSObjectOp init;

    CHECK_REQUEST(cx);
    assertSameCompartment(cx, obj, ida);
    rt = cx->runtime;
    if (ida) {
        i = ida->length;
    } else {
        ida = NewIdArray(cx, 8);
        if (!ida)
            return NULL;
        i = 0;
    }

    /* Check whether 'undefined' has been resolved and enumerate it if so. */
    atom = rt->atomState.typeAtoms[JSTYPE_VOID];
    ida = EnumerateIfResolved(cx, obj, atom, ida, &i, &found);
    if (!ida)
        return NULL;

    /* Enumerate only classes that *have* been resolved. */
    for (j = 0; standard_class_atoms[j].init; j++) {
        atom = OFFSET_TO_ATOM(rt, standard_class_atoms[j].atomOffset);
        ida = EnumerateIfResolved(cx, obj, atom, ida, &i, &found);
        if (!ida)
            return NULL;

        if (found) {
            init = standard_class_atoms[j].init;

            for (k = 0; standard_class_names[k].init; k++) {
                if (standard_class_names[k].init == init) {
                    atom = StdNameToAtom(cx, &standard_class_names[k]);
                    ida = AddAtomToArray(cx, atom, ida, &i);
                    if (!ida)
                        return NULL;
                }
            }

            if (init == js_InitObjectClass) {
                for (k = 0; object_prototype_names[k].init; k++) {
                    atom = StdNameToAtom(cx, &object_prototype_names[k]);
                    ida = AddAtomToArray(cx, atom, ida, &i);
                    if (!ida)
                        return NULL;
                }
            }
        }
    }

    /* Trim to exact length. */
    return SetIdArrayLength(cx, ida, i);
}

#undef CLASP
#undef EAGER_ATOM
#undef EAGER_CLASS_ATOM
#undef EAGER_ATOM_CLASP
#undef LAZY_ATOM

JS_PUBLIC_API(JSBool)
JS_GetClassObject(JSContext *cx, JSObject *obj, JSProtoKey key, JSObject **objp)
{
    CHECK_REQUEST(cx);
    assertSameCompartment(cx, obj);
    return js_GetClassObject(cx, obj, key, objp);
}

JS_PUBLIC_API(JSObject *)
JS_GetGlobalForObject(JSContext *cx, JSObject *obj)
{
    assertSameCompartment(cx, obj);
    return obj->getGlobal();
}

JS_PUBLIC_API(JSObject *)
JS_GetGlobalForScopeChain(JSContext *cx)
{
    CHECK_REQUEST(cx);
    return GetGlobalForScopeChain(cx);
}

JS_PUBLIC_API(jsval)
JS_ComputeThis(JSContext *cx, jsval *vp)
{
    assertSameCompartment(cx, JSValueArray(vp, 2));
    CallReceiver call = CallReceiverFromVp(vp);
    if (!BoxNonStrictThis(cx, call))
        return JSVAL_NULL;
    return call.thisv();
}

JS_PUBLIC_API(void *)
JS_malloc(JSContext *cx, size_t nbytes)
{
    CHECK_REQUEST(cx);
    return cx->malloc_(nbytes);
}

JS_PUBLIC_API(void *)
JS_realloc(JSContext *cx, void *p, size_t nbytes)
{
    CHECK_REQUEST(cx);
    return cx->realloc_(p, nbytes);
}

JS_PUBLIC_API(void)
JS_free(JSContext *cx, void *p)
{
    return cx->free_(p);
}

JS_PUBLIC_API(void)
JS_updateMallocCounter(JSContext *cx, size_t nbytes)
{
    return cx->runtime->updateMallocCounter(nbytes);
}

JS_PUBLIC_API(char *)
JS_strdup(JSContext *cx, const char *s)
{
    size_t n;
    void *p;

    n = strlen(s) + 1;
    p = cx->malloc_(n);
    if (!p)
        return NULL;
    return (char *)memcpy(p, s, n);
}

JS_PUBLIC_API(JSBool)
JS_NewNumberValue(JSContext *cx, jsdouble d, jsval *rval)
{
    d = JS_CANONICALIZE_NAN(d);
    rval->setNumber(d);
    return JS_TRUE;
}

#undef JS_AddRoot

JS_PUBLIC_API(JSBool)
JS_AddValueRoot(JSContext *cx, jsval *vp)
{
    CHECK_REQUEST(cx);
    return js_AddRoot(cx, vp, NULL);
}

JS_PUBLIC_API(JSBool)
JS_AddStringRoot(JSContext *cx, JSString **rp)
{
    CHECK_REQUEST(cx);
    return js_AddGCThingRoot(cx, (void **)rp, NULL);
}

JS_PUBLIC_API(JSBool)
JS_AddObjectRoot(JSContext *cx, JSObject **rp)
{
    CHECK_REQUEST(cx);
    return js_AddGCThingRoot(cx, (void **)rp, NULL);
}

JS_PUBLIC_API(JSBool)
JS_AddGCThingRoot(JSContext *cx, void **rp)
{
    CHECK_REQUEST(cx);
    return js_AddGCThingRoot(cx, (void **)rp, NULL);
}

JS_PUBLIC_API(JSBool)
JS_AddNamedValueRoot(JSContext *cx, jsval *vp, const char *name)
{
    CHECK_REQUEST(cx);
    return js_AddRoot(cx, vp, name);
}

JS_PUBLIC_API(JSBool)
JS_AddNamedStringRoot(JSContext *cx, JSString **rp, const char *name)
{
    CHECK_REQUEST(cx);
    return js_AddGCThingRoot(cx, (void **)rp, name);
}

JS_PUBLIC_API(JSBool)
JS_AddNamedObjectRoot(JSContext *cx, JSObject **rp, const char *name)
{
    CHECK_REQUEST(cx);
    return js_AddGCThingRoot(cx, (void **)rp, name);
}

JS_PUBLIC_API(JSBool)
JS_AddNamedScriptRoot(JSContext *cx, JSScript **rp, const char *name)
{
    CHECK_REQUEST(cx);
    return js_AddGCThingRoot(cx, (void **)rp, name);
}

JS_PUBLIC_API(JSBool)
JS_AddNamedGCThingRoot(JSContext *cx, void **rp, const char *name)
{
    CHECK_REQUEST(cx);
    return js_AddGCThingRoot(cx, (void **)rp, name);
}

JS_PUBLIC_API(JSBool)
JS_RemoveValueRoot(JSContext *cx, jsval *vp)
{
    CHECK_REQUEST(cx);
    return js_RemoveRoot(cx->runtime, (void *)vp);
}

JS_PUBLIC_API(JSBool)
JS_RemoveStringRoot(JSContext *cx, JSString **rp)
{
    CHECK_REQUEST(cx);
    return js_RemoveRoot(cx->runtime, (void *)rp);
}

JS_PUBLIC_API(JSBool)
JS_RemoveObjectRoot(JSContext *cx, JSObject **rp)
{
    CHECK_REQUEST(cx);
    return js_RemoveRoot(cx->runtime, (void *)rp);
}

JS_PUBLIC_API(JSBool)
JS_RemoveScriptRoot(JSContext *cx, JSScript **rp)
{
    CHECK_REQUEST(cx);
    return js_RemoveRoot(cx->runtime, (void *)rp);
}

JS_PUBLIC_API(JSBool)
JS_RemoveGCThingRoot(JSContext *cx, void **rp)
{
    CHECK_REQUEST(cx);
    return js_RemoveRoot(cx->runtime, (void *)rp);
}

JS_NEVER_INLINE JS_PUBLIC_API(void)
JS_AnchorPtr(void *p)
{
}

#ifdef DEBUG

JS_PUBLIC_API(void)
JS_DumpNamedRoots(JSRuntime *rt,
                  void (*dump)(const char *name, void *rp, JSGCRootType type, void *data),
                  void *data)
{
    js_DumpNamedRoots(rt, dump, data);
}

#endif /* DEBUG */

JS_PUBLIC_API(uint32)
JS_MapGCRoots(JSRuntime *rt, JSGCRootMapFun map, void *data)
{
    return js_MapGCRoots(rt, map, data);
}

JS_PUBLIC_API(JSBool)
JS_LockGCThing(JSContext *cx, void *thing)
{
    JSBool ok;

    CHECK_REQUEST(cx);
    ok = js_LockGCThingRT(cx->runtime, thing);
    if (!ok)
        JS_ReportOutOfMemory(cx);
    return ok;
}

JS_PUBLIC_API(JSBool)
JS_LockGCThingRT(JSRuntime *rt, void *thing)
{
    return js_LockGCThingRT(rt, thing);
}

JS_PUBLIC_API(JSBool)
JS_UnlockGCThing(JSContext *cx, void *thing)
{
    CHECK_REQUEST(cx);
    js_UnlockGCThingRT(cx->runtime, thing);
    return true;
}

JS_PUBLIC_API(JSBool)
JS_UnlockGCThingRT(JSRuntime *rt, void *thing)
{
    js_UnlockGCThingRT(rt, thing);
    return true;
}

JS_PUBLIC_API(void)
JS_SetExtraGCRootsTracer(JSRuntime *rt, JSTraceDataOp traceOp, void *data)
{
    rt->gcBlackRootsTraceOp = traceOp;
    rt->gcBlackRootsData = data;
}

JS_PUBLIC_API(void)
JS_TraceRuntime(JSTracer *trc)
{
    TraceRuntime(trc);
}

JS_PUBLIC_API(void)
JS_TraceChildren(JSTracer *trc, void *thing, JSGCTraceKind kind)
{
    js::TraceChildren(trc, thing, kind);
}

JS_PUBLIC_API(void)
JS_CallTracer(JSTracer *trc, void *thing, JSGCTraceKind kind)
{
    js::CallTracer(trc, thing, kind);
}

#ifdef DEBUG

#ifdef HAVE_XPCONNECT
#include "dump_xpc.h"
#endif

JS_PUBLIC_API(void)
JS_PrintTraceThingInfo(char *buf, size_t bufsize, JSTracer *trc, void *thing,
                       JSGCTraceKind kind, JSBool details)
{
    const char *name = NULL; /* silence uninitialized warning */
    size_t n;

    if (bufsize == 0)
        return;

    switch (kind) {
      case JSTRACE_OBJECT:
      {
        JSObject *obj = (JSObject *)thing;
        Class *clasp = obj->getClass();

        name = clasp->name;
#ifdef HAVE_XPCONNECT
        if (clasp->flags & JSCLASS_PRIVATE_IS_NSISUPPORTS) {
            void *privateThing = obj->getPrivate();
            if (privateThing) {
                const char *xpcClassName = GetXPCObjectClassName(privateThing);
                if (xpcClassName)
                    name = xpcClassName;
            }
        }
#endif
        break;
      }

      case JSTRACE_STRING:
        name = ((JSString *)thing)->isDependent()
               ? "substring"
               : "string";
        break;

      case JSTRACE_SCRIPT:
        name = "script";
        break;

      case JSTRACE_SHAPE:
        name = "shape";
        break;

      case JSTRACE_BASE_SHAPE:
        name = "base_shape";
        break;

      case JSTRACE_TYPE_OBJECT:
        name = "type_object";
        break;

#if JS_HAS_XML_SUPPORT
      case JSTRACE_XML:
        name = "xml";
        break;
#endif
    }

    n = strlen(name);
    if (n > bufsize - 1)
        n = bufsize - 1;
    memcpy(buf, name, n + 1);
    buf += n;
    bufsize -= n;

    if (details && bufsize > 2) {
        *buf++ = ' ';
        bufsize--;

        switch (kind) {
          case JSTRACE_OBJECT:
          {
            JSObject  *obj = (JSObject *)thing;
            Class *clasp = obj->getClass();
            if (clasp == &FunctionClass) {
                JSFunction *fun = obj->toFunction();
                if (!fun) {
                    JS_snprintf(buf, bufsize, "<newborn>");
                } else if (fun != obj) {
                    JS_snprintf(buf, bufsize, "%p", fun);
                } else {
                    if (fun->atom)
                        PutEscapedString(buf, bufsize, fun->atom, 0);
                }
            } else if (clasp->flags & JSCLASS_HAS_PRIVATE) {
                JS_snprintf(buf, bufsize, "%p", obj->getPrivate());
            } else {
                JS_snprintf(buf, bufsize, "<no private>");
            }
            break;
          }

          case JSTRACE_STRING:
          {
            JSString *str = (JSString *)thing;
            if (str->isLinear())
                PutEscapedString(buf, bufsize, &str->asLinear(), 0);
            else
                JS_snprintf(buf, bufsize, "<rope: length %d>", (int)str->length());
            break;
          }

          case JSTRACE_SCRIPT:
          {
            JSScript *script = static_cast<JSScript *>(thing);
            JS_snprintf(buf, bufsize, "%s:%u", script->filename, unsigned(script->lineno));
            break;
          }

          case JSTRACE_SHAPE:
          case JSTRACE_BASE_SHAPE:
          case JSTRACE_TYPE_OBJECT:
            break;

#if JS_HAS_XML_SUPPORT
          case JSTRACE_XML:
          {
            extern const char *js_xml_class_str[];
            JSXML *xml = (JSXML *)thing;

            JS_snprintf(buf, bufsize, "%s", js_xml_class_str[xml->xml_class]);
            break;
          }
#endif
        }
    }
    buf[bufsize - 1] = '\0';
}

extern JS_PUBLIC_API(const char *)
JS_GetTraceEdgeName(JSTracer *trc, char *buffer, int bufferSize)
{
    if (trc->debugPrinter) {
        trc->debugPrinter(trc, buffer, bufferSize);
        return buffer;
    }
    if (trc->debugPrintIndex != (size_t) - 1) {
        JS_snprintf(buffer, bufferSize, "%s[%lu]",
                    (const char *)trc->debugPrintArg,
                    trc->debugPrintIndex);
        return buffer;
    }
    return (const char*)trc->debugPrintArg;
}

typedef struct JSHeapDumpNode JSHeapDumpNode;

struct JSHeapDumpNode {
    void            *thing;
    JSGCTraceKind   kind;
    JSHeapDumpNode  *next;          /* next sibling */
    JSHeapDumpNode  *parent;        /* node with the thing that refer to thing
                                       from this node */
    char            edgeName[1];    /* name of the edge from parent->thing
                                       into thing */
};

typedef struct JSDumpingTracer {
    JSTracer            base;
    JSDHashTable        visited;
    JSBool              ok;
    void                *startThing;
    void                *thingToFind;
    void                *thingToIgnore;
    JSHeapDumpNode      *parentNode;
    JSHeapDumpNode      **lastNodep;
    char                buffer[200];
} JSDumpingTracer;

static void
DumpNotify(JSTracer *trc, void *thing, JSGCTraceKind kind)
{
    JSDumpingTracer *dtrc;
    JSContext *cx;
    JSDHashEntryStub *entry;
    JSHeapDumpNode *node;
    const char *edgeName;
    size_t edgeNameSize;

    JS_ASSERT(trc->callback == DumpNotify);
    dtrc = (JSDumpingTracer *)trc;

    if (!dtrc->ok || thing == dtrc->thingToIgnore)
        return;

    cx = trc->context;

    /*
     * Check if we have already seen thing unless it is thingToFind to include
     * it to the graph each time we reach it and print all live things that
     * refer to thingToFind.
     *
     * This does not print all possible paths leading to thingToFind since
     * when a thing A refers directly or indirectly to thingToFind and A is
     * present several times in the graph, we will print only the first path
     * leading to A and thingToFind, other ways to reach A will be ignored.
     */
    if (dtrc->thingToFind != thing) {
        /*
         * The startThing check allows to avoid putting startThing into the
         * hash table before tracing startThing in JS_DumpHeap.
         */
        if (thing == dtrc->startThing)
            return;
        entry = (JSDHashEntryStub *)
            JS_DHashTableOperate(&dtrc->visited, thing, JS_DHASH_ADD);
        if (!entry) {
            JS_ReportOutOfMemory(cx);
            dtrc->ok = JS_FALSE;
            return;
        }
        if (entry->key)
            return;
        entry->key = thing;
    }

    edgeName = JS_GetTraceEdgeName(&dtrc->base, dtrc->buffer, sizeof(dtrc->buffer));
    edgeNameSize = strlen(edgeName) + 1;
    size_t bytes = offsetof(JSHeapDumpNode, edgeName) + edgeNameSize;
    node = (JSHeapDumpNode *) OffTheBooks::malloc_(bytes);
    if (!node) {
        dtrc->ok = JS_FALSE;
        return;
    }

    node->thing = thing;
    node->kind = kind;
    node->next = NULL;
    node->parent = dtrc->parentNode;
    memcpy(node->edgeName, edgeName, edgeNameSize);

    JS_ASSERT(!*dtrc->lastNodep);
    *dtrc->lastNodep = node;
    dtrc->lastNodep = &node->next;
}

/* Dump node and the chain that leads to thing it contains. */
static JSBool
DumpNode(JSDumpingTracer *dtrc, FILE* fp, JSHeapDumpNode *node)
{
    JSHeapDumpNode *prev, *following;
    size_t chainLimit;
    JSBool ok;
    enum { MAX_PARENTS_TO_PRINT = 10 };

    JS_PrintTraceThingInfo(dtrc->buffer, sizeof dtrc->buffer,
                           &dtrc->base, node->thing, node->kind, JS_TRUE);
    if (fprintf(fp, "%p %-22s via ", node->thing, dtrc->buffer) < 0)
        return JS_FALSE;

    /*
     * We need to print the parent chain in the reverse order. To do it in
     * O(N) time where N is the chain length we first reverse the chain while
     * searching for the top and then print each node while restoring the
     * chain order.
     */
    chainLimit = MAX_PARENTS_TO_PRINT;
    prev = NULL;
    for (;;) {
        following = node->parent;
        node->parent = prev;
        prev = node;
        node = following;
        if (!node)
            break;
        if (chainLimit == 0) {
            if (fputs("...", fp) < 0)
                return JS_FALSE;
            break;
        }
        --chainLimit;
    }

    node = prev;
    prev = following;
    ok = JS_TRUE;
    do {
        /* Loop must continue even when !ok to restore the parent chain. */
        if (ok) {
            if (!prev) {
                /* Print edge from some runtime root or startThing. */
                if (fputs(node->edgeName, fp) < 0)
                    ok = JS_FALSE;
            } else {
                JS_PrintTraceThingInfo(dtrc->buffer, sizeof dtrc->buffer,
                                       &dtrc->base, prev->thing, prev->kind,
                                       JS_FALSE);
                if (fprintf(fp, "(%p %s).%s",
                           prev->thing, dtrc->buffer, node->edgeName) < 0) {
                    ok = JS_FALSE;
                }
            }
        }
        following = node->parent;
        node->parent = prev;
        prev = node;
        node = following;
    } while (node);

    return ok && putc('\n', fp) >= 0;
}

JS_PUBLIC_API(JSBool)
JS_DumpHeap(JSContext *cx, FILE *fp, void* startThing, JSGCTraceKind startKind,
            void *thingToFind, size_t maxDepth, void *thingToIgnore)
{
    JSDumpingTracer dtrc;
    JSHeapDumpNode *node, *children, *next, *parent;
    size_t depth;
    JSBool thingToFindWasTraced;

    if (maxDepth == 0)
        return JS_TRUE;

    JS_TRACER_INIT(&dtrc.base, cx, DumpNotify);
    if (!JS_DHashTableInit(&dtrc.visited, JS_DHashGetStubOps(),
                           NULL, sizeof(JSDHashEntryStub),
                           JS_DHASH_DEFAULT_CAPACITY(100))) {
        JS_ReportOutOfMemory(cx);
        return JS_FALSE;
    }
    dtrc.ok = JS_TRUE;
    dtrc.startThing = startThing;
    dtrc.thingToFind = thingToFind;
    dtrc.thingToIgnore = thingToIgnore;
    dtrc.parentNode = NULL;
    node = NULL;
    dtrc.lastNodep = &node;
    if (!startThing) {
        JS_ASSERT(startKind == JSTRACE_OBJECT);
        TraceRuntime(&dtrc.base);
    } else {
        JS_TraceChildren(&dtrc.base, startThing, startKind);
    }

    depth = 1;
    if (!node)
        goto dump_out;

    thingToFindWasTraced = thingToFind && thingToFind == startThing;
    for (;;) {
        /*
         * Loop must continue even when !dtrc.ok to free all nodes allocated
         * so far.
         */
        if (dtrc.ok) {
            if (thingToFind == NULL || thingToFind == node->thing)
                dtrc.ok = DumpNode(&dtrc, fp, node);

            /* Descend into children. */
            if (dtrc.ok &&
                depth < maxDepth &&
                (thingToFind != node->thing || !thingToFindWasTraced)) {
                dtrc.parentNode = node;
                children = NULL;
                dtrc.lastNodep = &children;
                JS_TraceChildren(&dtrc.base, node->thing, node->kind);
                if (thingToFind == node->thing)
                    thingToFindWasTraced = JS_TRUE;
                if (children != NULL) {
                    ++depth;
                    node = children;
                    continue;
                }
            }
        }

        /* Move to next or parents next and free the node. */
        for (;;) {
            next = node->next;
            parent = node->parent;
            Foreground::free_(node);
            node = next;
            if (node)
                break;
            if (!parent)
                goto dump_out;
            JS_ASSERT(depth > 1);
            --depth;
            node = parent;
        }
    }

  dump_out:
    JS_ASSERT(depth == 1);
    JS_DHashTableFinish(&dtrc.visited);
    return dtrc.ok;
}

#endif /* DEBUG */

extern JS_PUBLIC_API(JSBool)
JS_IsGCMarkingTracer(JSTracer *trc)
{
    return IS_GC_MARKING_TRACER(trc);
}

JS_PUBLIC_API(void)
JS_CompartmentGC(JSContext *cx, JSCompartment *comp)
{
    /* We cannot GC the atoms compartment alone; use a full GC instead. */
    JS_ASSERT(comp != cx->runtime->atomsCompartment);

    js::gc::VerifyBarriers(cx, true);
    js_GC(cx, comp, GC_NORMAL, gcstats::PUBLIC_API);
}

JS_PUBLIC_API(void)
JS_GC(JSContext *cx)
{
    JS_CompartmentGC(cx, NULL);
}

JS_PUBLIC_API(void)
JS_MaybeGC(JSContext *cx)
{
    MaybeGC(cx);
}

JS_PUBLIC_API(JSGCCallback)
JS_SetGCCallback(JSContext *cx, JSGCCallback cb)
{
    CHECK_REQUEST(cx);
    return JS_SetGCCallbackRT(cx->runtime, cb);
}

JS_PUBLIC_API(JSGCCallback)
JS_SetGCCallbackRT(JSRuntime *rt, JSGCCallback cb)
{
    JSGCCallback oldcb;

    oldcb = rt->gcCallback;
    rt->gcCallback = cb;
    return oldcb;
}

JS_PUBLIC_API(JSBool)
JS_IsAboutToBeFinalized(JSContext *cx, void *thing)
{
    JS_ASSERT(thing);
    JS_ASSERT(!cx->runtime->gcIncrementalTracer);
    return IsAboutToBeFinalized(cx, (gc::Cell *)thing);
}

JS_PUBLIC_API(void)
JS_SetGCParameter(JSRuntime *rt, JSGCParamKey key, uint32 value)
{
    switch (key) {
      case JSGC_MAX_BYTES:
        rt->gcMaxBytes = value;
        break;
      case JSGC_MAX_MALLOC_BYTES:
        rt->setGCMaxMallocBytes(value);
        break;
      case JSGC_STACKPOOL_LIFESPAN:
        rt->gcEmptyArenaPoolLifespan = value;
        break;
      default:
        JS_ASSERT(key == JSGC_MODE);
        rt->gcMode = JSGCMode(value);
        JS_ASSERT(rt->gcMode == JSGC_MODE_GLOBAL ||
                  rt->gcMode == JSGC_MODE_COMPARTMENT);
        return;
    }
}

JS_PUBLIC_API(uint32)
JS_GetGCParameter(JSRuntime *rt, JSGCParamKey key)
{
    switch (key) {
      case JSGC_MAX_BYTES:
        return rt->gcMaxBytes;
      case JSGC_MAX_MALLOC_BYTES:
        return rt->gcMaxMallocBytes;
      case JSGC_STACKPOOL_LIFESPAN:
        return rt->gcEmptyArenaPoolLifespan;
      case JSGC_BYTES:
        return rt->gcBytes;
      case JSGC_MODE:
        return uint32(rt->gcMode);
      case JSGC_UNUSED_CHUNKS:
        return uint32(rt->gcChunkPool.getEmptyCount());
      case JSGC_TOTAL_CHUNKS:
        return uint32(rt->gcChunkSet.count() + rt->gcChunkPool.getEmptyCount());
      default:
        JS_ASSERT(key == JSGC_NUMBER);
        return rt->gcNumber;
    }
}

JS_PUBLIC_API(void)
JS_SetGCParameterForThread(JSContext *cx, JSGCParamKey key, uint32 value)
{
    JS_ASSERT(key == JSGC_MAX_CODE_CACHE_BYTES);
}

JS_PUBLIC_API(uint32)
JS_GetGCParameterForThread(JSContext *cx, JSGCParamKey key)
{
    JS_ASSERT(key == JSGC_MAX_CODE_CACHE_BYTES);
    return 0;
}

JS_PUBLIC_API(void)
JS_FlushCaches(JSContext *cx)
{
}

JS_PUBLIC_API(intN)
JS_AddExternalStringFinalizer(JSStringFinalizeOp finalizer)
{
    return JSExternalString::changeFinalizer(NULL, finalizer);
}

JS_PUBLIC_API(intN)
JS_RemoveExternalStringFinalizer(JSStringFinalizeOp finalizer)
{
    return JSExternalString::changeFinalizer(finalizer, NULL);
}

JS_PUBLIC_API(JSString *)
JS_NewExternalString(JSContext *cx, const jschar *chars, size_t length, intN type)
{
    CHECK_REQUEST(cx);
    JSString *s = JSExternalString::new_(cx, chars, length, type, NULL);
    Probes::createString(cx, s, length);
    return s;
}

extern JS_PUBLIC_API(JSString *)
JS_NewExternalStringWithClosure(JSContext *cx, const jschar *chars, size_t length,
                                intN type, void *closure)
{
    CHECK_REQUEST(cx);
    return JSExternalString::new_(cx, chars, length, type, closure);
}

extern JS_PUBLIC_API(JSBool)
JS_IsExternalString(JSContext *cx, JSString *str)
{
    CHECK_REQUEST(cx);
    return str->isExternal();
}

extern JS_PUBLIC_API(void *)
JS_GetExternalStringClosure(JSContext *cx, JSString *str)
{
    CHECK_REQUEST(cx);
    return str->asExternal().externalClosure();
}

JS_PUBLIC_API(void)
JS_SetThreadStackLimit(JSContext *cx, jsuword limitAddr)
{
#if JS_STACK_GROWTH_DIRECTION > 0
    if (limitAddr == 0)
        limitAddr = jsuword(-1);
#endif
    cx->stackLimit = limitAddr;
}

JS_PUBLIC_API(void)
JS_SetNativeStackQuota(JSContext *cx, size_t stackSize)
{
#ifdef JS_THREADSAFE
    JS_ASSERT(cx->thread());
#endif

#if JS_STACK_GROWTH_DIRECTION > 0
    if (stackSize == 0) {
        cx->stackLimit = jsuword(-1);
    } else {
        jsuword stackBase = reinterpret_cast<jsuword>(JS_THREAD_DATA(cx)->nativeStackBase);
        JS_ASSERT(stackBase <= size_t(-1) - stackSize);
        cx->stackLimit = stackBase + stackSize - 1;
    }
#else
    if (stackSize == 0) {
        cx->stackLimit = 0;
    } else {
        jsuword stackBase = reinterpret_cast<jsuword>(JS_THREAD_DATA(cx)->nativeStackBase);
        JS_ASSERT(stackBase >= stackSize);
        cx->stackLimit = stackBase - (stackSize - 1);
    }
#endif
}

/************************************************************************/

JS_PUBLIC_API(jsint)
JS_IdArrayLength(JSContext *cx, JSIdArray *ida)
{
    return ida->length;
}

JS_PUBLIC_API(jsid)
JS_IdArrayGet(JSContext *cx, JSIdArray *ida, jsint index)
{
    JS_ASSERT(index >= 0 && index < ida->length);
    return ida->vector[index];
}

JS_PUBLIC_API(void)
JS_DestroyIdArray(JSContext *cx, JSIdArray *ida)
{
    cx->free_(ida);
}

JS_PUBLIC_API(JSBool)
JS_ValueToId(JSContext *cx, jsval v, jsid *idp)
{
    CHECK_REQUEST(cx);
    assertSameCompartment(cx, v);
    return ValueToId(cx, v, idp);
}

JS_PUBLIC_API(JSBool)
JS_IdToValue(JSContext *cx, jsid id, jsval *vp)
{
    CHECK_REQUEST(cx);
    *vp = IdToJsval(id);
    assertSameCompartment(cx, *vp);
    return JS_TRUE;
}

JS_PUBLIC_API(JSBool)
JS_DefaultValue(JSContext *cx, JSObject *obj, JSType hint, jsval *vp)
{
    CHECK_REQUEST(cx);
    JS_ASSERT(obj != NULL);
    JS_ASSERT(hint == JSTYPE_VOID || hint == JSTYPE_STRING || hint == JSTYPE_NUMBER);
    return obj->defaultValue(cx, hint, vp);
}

JS_PUBLIC_API(JSBool)
JS_PropertyStub(JSContext *cx, JSObject *obj, jsid id, jsval *vp)
{
    return JS_TRUE;
}

JS_PUBLIC_API(JSBool)
JS_StrictPropertyStub(JSContext *cx, JSObject *obj, jsid id, JSBool strict, jsval *vp)
{
    return JS_TRUE;
}

JS_PUBLIC_API(JSBool)
JS_EnumerateStub(JSContext *cx, JSObject *obj)
{
    return JS_TRUE;
}

JS_PUBLIC_API(JSBool)
JS_ResolveStub(JSContext *cx, JSObject *obj, jsid id)
{
    return JS_TRUE;
}

JS_PUBLIC_API(JSBool)
JS_ConvertStub(JSContext *cx, JSObject *obj, JSType type, jsval *vp)
{
    JS_ASSERT(type != JSTYPE_OBJECT && type != JSTYPE_FUNCTION);
    JS_ASSERT(obj);
    return DefaultValue(cx, obj, type, vp);
}

JS_PUBLIC_API(void)
JS_FinalizeStub(JSContext *cx, JSObject *obj)
{}

JS_PUBLIC_API(JSObject *)
JS_InitClass(JSContext *cx, JSObject *obj, JSObject *parent_proto,
             JSClass *clasp, JSNative constructor, uintN nargs,
             JSPropertySpec *ps, JSFunctionSpec *fs,
             JSPropertySpec *static_ps, JSFunctionSpec *static_fs)
{
    CHECK_REQUEST(cx);
    assertSameCompartment(cx, obj, parent_proto);
    return js_InitClass(cx, obj, parent_proto, Valueify(clasp), constructor,
                        nargs, ps, fs, static_ps, static_fs);
}

#ifdef JS_THREADSAFE
JS_PUBLIC_API(JSClass *)
JS_GetClass(JSContext *cx, JSObject *obj)
{
    return obj->getJSClass();
}
#else
JS_PUBLIC_API(JSClass *)
JS_GetClass(JSObject *obj)
{
    return obj->getJSClass();
}
#endif

JS_PUBLIC_API(JSBool)
JS_InstanceOf(JSContext *cx, JSObject *obj, JSClass *clasp, jsval *argv)
{
    CHECK_REQUEST(cx);
#ifdef DEBUG
    if (argv) {
        assertSameCompartment(cx, obj);
        assertSameCompartment(cx, JSValueArray(argv - 2, 2));
    }
#endif
    if (!obj || obj->getJSClass() != clasp) {
        if (argv)
            ReportIncompatibleMethod(cx, CallReceiverFromArgv(argv), Valueify(clasp));
        return false;
    }
    return true;
}

JS_PUBLIC_API(JSBool)
JS_HasInstance(JSContext *cx, JSObject *obj, jsval v, JSBool *bp)
{
    assertSameCompartment(cx, obj, v);
    return HasInstance(cx, obj, &v, bp);
}

JS_PUBLIC_API(void *)
JS_GetPrivate(JSContext *cx, JSObject *obj)
{
    return obj->getPrivate();
}

JS_PUBLIC_API(JSBool)
JS_SetPrivate(JSContext *cx, JSObject *obj, void *data)
{
    obj->setPrivate(data);
    return true;
}

JS_PUBLIC_API(void *)
JS_GetInstancePrivate(JSContext *cx, JSObject *obj, JSClass *clasp, jsval *argv)
{
    if (!JS_InstanceOf(cx, obj, clasp, argv))
        return NULL;
    return obj->getPrivate();
}

JS_PUBLIC_API(JSObject *)
JS_GetPrototype(JSContext *cx, JSObject *obj)
{
    CHECK_REQUEST(cx);
    assertSameCompartment(cx, obj);
    return obj->getProto();
}

JS_PUBLIC_API(JSBool)
JS_SetPrototype(JSContext *cx, JSObject *obj, JSObject *proto)
{
    CHECK_REQUEST(cx);
    assertSameCompartment(cx, obj, proto);
    return SetProto(cx, obj, proto, JS_FALSE);
}

JS_PUBLIC_API(JSObject *)
JS_GetParent(JSContext *cx, JSObject *obj)
{
    JS_ASSERT(!obj->isInternalScope());
    assertSameCompartment(cx, obj);
    return obj->getParent();
}

JS_PUBLIC_API(JSBool)
JS_SetParent(JSContext *cx, JSObject *obj, JSObject *parent)
{
    CHECK_REQUEST(cx);
    JS_ASSERT(!obj->isInternalScope());
    JS_ASSERT(parent || !obj->getParent());
    assertSameCompartment(cx, obj, parent);
    return obj->setParent(cx, parent);
}

JS_PUBLIC_API(JSObject *)
JS_GetConstructor(JSContext *cx, JSObject *proto)
{
    Value cval;

    CHECK_REQUEST(cx);
    assertSameCompartment(cx, proto);
    {
        JSAutoResolveFlags rf(cx, JSRESOLVE_QUALIFIED);

        if (!proto->getProperty(cx, cx->runtime->atomState.constructorAtom, &cval))
            return NULL;
    }
    if (!IsFunctionObject(cval)) {
        JS_ReportErrorNumber(cx, js_GetErrorMessage, NULL, JSMSG_NO_CONSTRUCTOR,
                             proto->getClass()->name);
        return NULL;
    }
    return &cval.toObject();
}

JS_PUBLIC_API(JSBool)
JS_GetObjectId(JSContext *cx, JSObject *obj, jsid *idp)
{
    assertSameCompartment(cx, obj);
    *idp = OBJECT_TO_JSID(obj);
    return JS_TRUE;
}

JS_PUBLIC_API(JSObject *)
JS_NewGlobalObject(JSContext *cx, JSClass *clasp)
{
    JS_THREADSAFE_ASSERT(cx->compartment != cx->runtime->atomsCompartment);
    CHECK_REQUEST(cx);

    return GlobalObject::create(cx, Valueify(clasp));
}

class AutoHoldCompartment {
  public:
    explicit AutoHoldCompartment(JSCompartment *compartment JS_GUARD_OBJECT_NOTIFIER_PARAM)
      : holdp(&compartment->hold)
    {
        JS_GUARD_OBJECT_NOTIFIER_INIT;
        *holdp = true;
    }

    ~AutoHoldCompartment() {
        *holdp = false;
    }
  private:
    bool *holdp;
    JS_DECL_USE_GUARD_OBJECT_NOTIFIER
};

JS_PUBLIC_API(JSObject *)
JS_NewCompartmentAndGlobalObject(JSContext *cx, JSClass *clasp, JSPrincipals *principals)
{
    CHECK_REQUEST(cx);
    JSCompartment *compartment = NewCompartment(cx, principals);
    if (!compartment)
        return NULL;

    AutoHoldCompartment hold(compartment);

    JSCompartment *saved = cx->compartment;
    cx->setCompartment(compartment);
    JSObject *obj = JS_NewGlobalObject(cx, clasp);
    cx->setCompartment(saved);

    return obj;
}

JS_PUBLIC_API(JSObject *)
JS_NewObject(JSContext *cx, JSClass *jsclasp, JSObject *proto, JSObject *parent)
{
    JS_THREADSAFE_ASSERT(cx->compartment != cx->runtime->atomsCompartment);
    CHECK_REQUEST(cx);
    assertSameCompartment(cx, proto, parent);

    Class *clasp = Valueify(jsclasp);
    if (!clasp)
        clasp = &ObjectClass;    /* default class is Object */

    JS_ASSERT(clasp != &FunctionClass);
    JS_ASSERT(!(clasp->flags & JSCLASS_IS_GLOBAL));

    if (proto && !proto->setNewTypeUnknown(cx))
        return NULL;

    JSObject *obj = NewObjectWithClassProto(cx, clasp, proto, parent);
    if (obj) {
        if (clasp->ext.equality)
            MarkTypeObjectFlags(cx, obj, OBJECT_FLAG_SPECIAL_EQUALITY);
        MarkTypeObjectUnknownProperties(cx, obj->type());
    }

    JS_ASSERT_IF(obj, obj->getParent());
    return obj;
}

JS_PUBLIC_API(JSObject *)
JS_NewObjectWithGivenProto(JSContext *cx, JSClass *jsclasp, JSObject *proto, JSObject *parent)
{
    JS_THREADSAFE_ASSERT(cx->compartment != cx->runtime->atomsCompartment);
    CHECK_REQUEST(cx);
    assertSameCompartment(cx, proto, parent);

    Class *clasp = Valueify(jsclasp);
    if (!clasp)
        clasp = &ObjectClass;    /* default class is Object */

    JS_ASSERT(clasp != &FunctionClass);
    JS_ASSERT(!(clasp->flags & JSCLASS_IS_GLOBAL));

    JSObject *obj = NewObjectWithGivenProto(cx, clasp, proto, parent);
    if (obj)
        MarkTypeObjectUnknownProperties(cx, obj->type());
    return obj;
}

JS_PUBLIC_API(JSObject *)
JS_NewObjectForConstructor(JSContext *cx, const jsval *vp)
{
    CHECK_REQUEST(cx);
    assertSameCompartment(cx, *vp);

    return js_CreateThis(cx, JSVAL_TO_OBJECT(*vp));
}

JS_PUBLIC_API(JSBool)
JS_IsExtensible(JSObject *obj)
{
    return obj->isExtensible();
}

JS_PUBLIC_API(JSBool)
JS_IsNative(JSObject *obj)
{
    return obj->isNative();
}

JS_PUBLIC_API(JSBool)
JS_FreezeObject(JSContext *cx, JSObject *obj)
{
    CHECK_REQUEST(cx);
    assertSameCompartment(cx, obj);

    return obj->freeze(cx);
}

JS_PUBLIC_API(JSBool)
JS_DeepFreezeObject(JSContext *cx, JSObject *obj)
{
    CHECK_REQUEST(cx);
    assertSameCompartment(cx, obj);

    /* Assume that non-extensible objects are already deep-frozen, to avoid divergence. */
    if (!obj->isExtensible())
        return true;

    if (!obj->freeze(cx))
        return false;

    /* Walk slots in obj and if any value is a non-null object, seal it. */
    for (uint32 i = 0, n = obj->slotSpan(); i < n; ++i) {
        const Value &v = obj->getSlot(i);
        if (v.isPrimitive())
            continue;
        if (!JS_DeepFreezeObject(cx, &v.toObject()))
            return false;
    }

    return true;
}

JS_PUBLIC_API(JSObject *)
JS_ConstructObject(JSContext *cx, JSClass *jsclasp, JSObject *proto, JSObject *parent)
{
    CHECK_REQUEST(cx);
    assertSameCompartment(cx, proto, parent);
    Class *clasp = Valueify(jsclasp);
    if (!clasp)
        clasp = &ObjectClass;    /* default class is Object */
    return js_ConstructObject(cx, clasp, proto, parent, 0, NULL);
}

JS_PUBLIC_API(JSObject *)
JS_ConstructObjectWithArguments(JSContext *cx, JSClass *jsclasp, JSObject *proto,
                                JSObject *parent, uintN argc, jsval *argv)
{
    CHECK_REQUEST(cx);
    assertSameCompartment(cx, proto, parent, JSValueArray(argv, argc));
    Class *clasp = Valueify(jsclasp);
    if (!clasp)
        clasp = &ObjectClass;    /* default class is Object */
    return js_ConstructObject(cx, clasp, proto, parent, argc, argv);
}

static JSBool
LookupPropertyById(JSContext *cx, JSObject *obj, jsid id, uintN flags,
                   JSObject **objp, JSProperty **propp)
{
    CHECK_REQUEST(cx);
    assertSameCompartment(cx, obj, id);

    JSAutoResolveFlags rf(cx, flags);
    id = js_CheckForStringIndex(id);
    return obj->lookupGeneric(cx, id, objp, propp);
}

#define AUTO_NAMELEN(s,n)   (((n) == (size_t)-1) ? js_strlen(s) : (n))

static JSBool
LookupResult(JSContext *cx, JSObject *obj, JSObject *obj2, jsid id,
             JSProperty *prop, Value *vp)
{
    if (!prop) {
        /* XXX bad API: no way to tell "not defined" from "void value" */
        vp->setUndefined();
        return JS_TRUE;
    }

    if (obj2->isNative()) {
        Shape *shape = (Shape *) prop;

        if (shape->isMethod()) {
            vp->setObject(*obj2->nativeGetMethod(shape));
            return !!obj2->methodReadBarrier(cx, *shape, vp);
        }

        /* Peek at the native property's slot value, without doing a Get. */
        if (shape->hasSlot()) {
            *vp = obj2->nativeGetSlot(shape->slot());
            return true;
        }
    } else {
        if (obj2->isDenseArray())
            return js_GetDenseArrayElementValue(cx, obj2, id, vp);
        if (obj2->isProxy()) {
            AutoPropertyDescriptorRooter desc(cx);
            if (!Proxy::getPropertyDescriptor(cx, obj2, id, false, &desc))
                return false;
            if (!(desc.attrs & JSPROP_SHARED)) {
                *vp = desc.value;
                return true;
            }
        }
    }

    /* XXX bad API: no way to return "defined but value unknown" */
    vp->setBoolean(true);
    return true;
}

JS_PUBLIC_API(JSBool)
JS_LookupPropertyById(JSContext *cx, JSObject *obj, jsid id, jsval *vp)
{
    JSObject *obj2;
    JSProperty *prop;
    return LookupPropertyById(cx, obj, id, JSRESOLVE_QUALIFIED, &obj2, &prop) &&
           LookupResult(cx, obj, obj2, id, prop, vp);
}

JS_PUBLIC_API(JSBool)
JS_LookupElement(JSContext *cx, JSObject *obj, uint32 index, jsval *vp)
{
    CHECK_REQUEST(cx);
    jsid id;
    if (!IndexToId(cx, index, &id))
        return false;
    return JS_LookupPropertyById(cx, obj, id, vp);
}

JS_PUBLIC_API(JSBool)
JS_LookupProperty(JSContext *cx, JSObject *obj, const char *name, jsval *vp)
{
    JSAtom *atom = js_Atomize(cx, name, strlen(name));
    return atom && JS_LookupPropertyById(cx, obj, ATOM_TO_JSID(atom), vp);
}

JS_PUBLIC_API(JSBool)
JS_LookupUCProperty(JSContext *cx, JSObject *obj, const jschar *name, size_t namelen, jsval *vp)
{
    JSAtom *atom = js_AtomizeChars(cx, name, AUTO_NAMELEN(name, namelen));
    return atom && JS_LookupPropertyById(cx, obj, ATOM_TO_JSID(atom), vp);
}

JS_PUBLIC_API(JSBool)
JS_LookupPropertyWithFlagsById(JSContext *cx, JSObject *obj, jsid id, uintN flags,
                               JSObject **objp, jsval *vp)
{
    JSBool ok;
    JSProperty *prop;

    CHECK_REQUEST(cx);
    assertSameCompartment(cx, obj, id);
    ok = obj->isNative()
         ? LookupPropertyWithFlags(cx, obj, id, flags, objp, &prop)
         : obj->lookupGeneric(cx, id, objp, &prop);
    return ok && LookupResult(cx, obj, *objp, id, prop, vp);
}

JS_PUBLIC_API(JSBool)
JS_LookupPropertyWithFlags(JSContext *cx, JSObject *obj, const char *name, uintN flags, jsval *vp)
{
    JSObject *obj2;
    JSAtom *atom = js_Atomize(cx, name, strlen(name));
    return atom && JS_LookupPropertyWithFlagsById(cx, obj, ATOM_TO_JSID(atom), flags, &obj2, vp);
}

JS_PUBLIC_API(JSBool)
JS_HasPropertyById(JSContext *cx, JSObject *obj, jsid id, JSBool *foundp)
{
    JSObject *obj2;
    JSProperty *prop;
    JSBool ok = LookupPropertyById(cx, obj, id, JSRESOLVE_QUALIFIED | JSRESOLVE_DETECTING,
                                   &obj2, &prop);
    *foundp = (prop != NULL);
    return ok;
}

JS_PUBLIC_API(JSBool)
JS_HasElement(JSContext *cx, JSObject *obj, uint32 index, JSBool *foundp)
{
    CHECK_REQUEST(cx);
    jsid id;
    if (!IndexToId(cx, index, &id))
        return false;
    return JS_HasPropertyById(cx, obj, id, foundp);
}

JS_PUBLIC_API(JSBool)
JS_HasProperty(JSContext *cx, JSObject *obj, const char *name, JSBool *foundp)
{
    JSAtom *atom = js_Atomize(cx, name, strlen(name));
    return atom && JS_HasPropertyById(cx, obj, ATOM_TO_JSID(atom), foundp);
}

JS_PUBLIC_API(JSBool)
JS_HasUCProperty(JSContext *cx, JSObject *obj, const jschar *name, size_t namelen, JSBool *foundp)
{
    JSAtom *atom = js_AtomizeChars(cx, name, AUTO_NAMELEN(name, namelen));
    return atom && JS_HasPropertyById(cx, obj, ATOM_TO_JSID(atom), foundp);
}

JS_PUBLIC_API(JSBool)
JS_AlreadyHasOwnPropertyById(JSContext *cx, JSObject *obj, jsid id, JSBool *foundp)
{
    CHECK_REQUEST(cx);
    assertSameCompartment(cx, obj, id);

    if (!obj->isNative()) {
        JSObject *obj2;
        JSProperty *prop;

        if (!LookupPropertyById(cx, obj, id, JSRESOLVE_QUALIFIED | JSRESOLVE_DETECTING,
                                &obj2, &prop)) {
            return JS_FALSE;
        }
        *foundp = (obj == obj2);
        return JS_TRUE;
    }

    *foundp = obj->nativeContains(cx, id);
    return JS_TRUE;
}

JS_PUBLIC_API(JSBool)
JS_AlreadyHasOwnElement(JSContext *cx, JSObject *obj, uint32 index, JSBool *foundp)
{
    CHECK_REQUEST(cx);
    jsid id;
    if (!IndexToId(cx, index, &id))
        return false;
    return JS_AlreadyHasOwnPropertyById(cx, obj, id, foundp);
}

JS_PUBLIC_API(JSBool)
JS_AlreadyHasOwnProperty(JSContext *cx, JSObject *obj, const char *name, JSBool *foundp)
{
    JSAtom *atom = js_Atomize(cx, name, strlen(name));
    return atom && JS_AlreadyHasOwnPropertyById(cx, obj, ATOM_TO_JSID(atom), foundp);
}

JS_PUBLIC_API(JSBool)
JS_AlreadyHasOwnUCProperty(JSContext *cx, JSObject *obj, const jschar *name, size_t namelen,
                           JSBool *foundp)
{
    JSAtom *atom = js_AtomizeChars(cx, name, AUTO_NAMELEN(name, namelen));
    return atom && JS_AlreadyHasOwnPropertyById(cx, obj, ATOM_TO_JSID(atom), foundp);
}

static JSBool
DefinePropertyById(JSContext *cx, JSObject *obj, jsid id, const Value &value,
                   PropertyOp getter, StrictPropertyOp setter, uintN attrs,
                   uintN flags, intN tinyid)
{
    CHECK_REQUEST(cx);
    assertSameCompartment(cx, obj, id, value,
                            (attrs & JSPROP_GETTER)
                            ? JS_FUNC_TO_DATA_PTR(JSObject *, getter)
                            : NULL,
                            (attrs & JSPROP_SETTER)
                            ? JS_FUNC_TO_DATA_PTR(JSObject *, setter)
                            : NULL);

    JSAutoResolveFlags rf(cx, JSRESOLVE_QUALIFIED | JSRESOLVE_DECLARING);
    if (flags != 0 && obj->isNative()) {
        return !!DefineNativeProperty(cx, obj, id, value, getter, setter,
                                      attrs, flags, tinyid);
    }
    return obj->defineGeneric(cx, id, value, getter, setter, attrs);
}

JS_PUBLIC_API(JSBool)
JS_DefinePropertyById(JSContext *cx, JSObject *obj, jsid id, jsval value,
                      JSPropertyOp getter, JSStrictPropertyOp setter, uintN attrs)
{
    return DefinePropertyById(cx, obj, id, value, getter, setter, attrs, 0, 0);
}

JS_PUBLIC_API(JSBool)
JS_DefineElement(JSContext *cx, JSObject *obj, uint32 index, jsval value,
                 JSPropertyOp getter, JSStrictPropertyOp setter, uintN attrs)
{
    CHECK_REQUEST(cx);
    jsid id;
    if (!IndexToId(cx, index, &id))
        return false;
    return DefinePropertyById(cx, obj, id, value, getter, setter, attrs, 0, 0);
}

static JSBool
DefineProperty(JSContext *cx, JSObject *obj, const char *name, const Value &value,
               PropertyOp getter, StrictPropertyOp setter, uintN attrs,
               uintN flags, intN tinyid)
{
    jsid id;
    JSAtom *atom;

    if (attrs & JSPROP_INDEX) {
        id = INT_TO_JSID(intptr_t(name));
        atom = NULL;
        attrs &= ~JSPROP_INDEX;
    } else {
        atom = js_Atomize(cx, name, strlen(name));
        if (!atom)
            return JS_FALSE;
        id = ATOM_TO_JSID(atom);
    }

    if (attrs & JSPROP_NATIVE_ACCESSORS) {
        JS_ASSERT(!(attrs & (JSPROP_GETTER | JSPROP_SETTER)));
        attrs &= ~JSPROP_NATIVE_ACCESSORS;
        if (getter) {
            JSObject *getobj = JS_NewFunction(cx, (Native) getter, 0, 0, obj->getGlobal(), NULL);
            if (!getobj)
                return false;
            getter = JS_DATA_TO_FUNC_PTR(PropertyOp, getobj);
            attrs |= JSPROP_GETTER;
        }
        if (setter) {
            JSObject *setobj = JS_NewFunction(cx, (Native) setter, 1, 0, obj->getGlobal(), NULL);
            if (!setobj)
                return false;
            setter = JS_DATA_TO_FUNC_PTR(StrictPropertyOp, setobj);
            attrs |= JSPROP_SETTER;
        }
    }
    return DefinePropertyById(cx, obj, id, value, getter, setter, attrs, flags, tinyid);
}

JS_PUBLIC_API(JSBool)
JS_DefineProperty(JSContext *cx, JSObject *obj, const char *name, jsval value,
                  PropertyOp getter, JSStrictPropertyOp setter, uintN attrs)
{
    return DefineProperty(cx, obj, name, value, getter, setter, attrs, 0, 0);
}

JS_PUBLIC_API(JSBool)
JS_DefinePropertyWithTinyId(JSContext *cx, JSObject *obj, const char *name, int8 tinyid,
                            jsval value, PropertyOp getter, JSStrictPropertyOp setter, uintN attrs)
{
    return DefineProperty(cx, obj, name, value, getter, setter, attrs, Shape::HAS_SHORTID, tinyid);
}

static JSBool
DefineUCProperty(JSContext *cx, JSObject *obj, const jschar *name, size_t namelen,
                 const Value &value, PropertyOp getter, StrictPropertyOp setter, uintN attrs,
                 uintN flags, intN tinyid)
{
    JSAtom *atom = js_AtomizeChars(cx, name, AUTO_NAMELEN(name, namelen));
    return atom && DefinePropertyById(cx, obj, ATOM_TO_JSID(atom), value, getter, setter, attrs,
                                      flags, tinyid);
}

JS_PUBLIC_API(JSBool)
JS_DefineUCProperty(JSContext *cx, JSObject *obj, const jschar *name, size_t namelen,
                    jsval value, JSPropertyOp getter, JSStrictPropertyOp setter, uintN attrs)
{
    return DefineUCProperty(cx, obj, name, namelen, value, getter, setter, attrs, 0, 0);
}

JS_PUBLIC_API(JSBool)
JS_DefineUCPropertyWithTinyId(JSContext *cx, JSObject *obj, const jschar *name, size_t namelen,
                              int8 tinyid, jsval value,
                              JSPropertyOp getter, JSStrictPropertyOp setter, uintN attrs)
{
    return DefineUCProperty(cx, obj, name, namelen, value, getter, setter, attrs,
                            Shape::HAS_SHORTID, tinyid);
}

JS_PUBLIC_API(JSBool)
JS_DefineOwnProperty(JSContext *cx, JSObject *obj, jsid id, jsval descriptor, JSBool *bp)
{
    CHECK_REQUEST(cx);
    assertSameCompartment(cx, obj, id, descriptor);
    return js_DefineOwnProperty(cx, obj, id, descriptor, bp);
}

JS_PUBLIC_API(JSObject *)
JS_DefineObject(JSContext *cx, JSObject *obj, const char *name, JSClass *jsclasp,
                JSObject *proto, uintN attrs)
{
    CHECK_REQUEST(cx);
    assertSameCompartment(cx, obj, proto);

    Class *clasp = Valueify(jsclasp);
    if (!clasp)
        clasp = &ObjectClass;    /* default class is Object */

    JSObject *nobj = NewObjectWithClassProto(cx, clasp, proto, obj);
    if (!nobj)
        return NULL;

    if (!DefineProperty(cx, obj, name, ObjectValue(*nobj), NULL, NULL, attrs, 0, 0))
        return NULL;

    return nobj;
}

JS_PUBLIC_API(JSBool)
JS_DefineConstDoubles(JSContext *cx, JSObject *obj, JSConstDoubleSpec *cds)
{
    JSBool ok;
    uintN attrs;

    CHECK_REQUEST(cx);
    for (ok = JS_TRUE; cds->name; cds++) {
        Value value = DoubleValue(cds->dval);
        attrs = cds->flags;
        if (!attrs)
            attrs = JSPROP_READONLY | JSPROP_PERMANENT;
        ok = DefineProperty(cx, obj, cds->name, value, NULL, NULL, attrs, 0, 0);
        if (!ok)
            break;
    }
    return ok;
}

JS_PUBLIC_API(JSBool)
JS_DefineProperties(JSContext *cx, JSObject *obj, JSPropertySpec *ps)
{
    JSBool ok;

    for (ok = true; ps->name; ps++) {
        ok = DefineProperty(cx, obj, ps->name, UndefinedValue(), ps->getter, ps->setter,
                            ps->flags, Shape::HAS_SHORTID, ps->tinyid);
        if (!ok)
            break;
    }
    return ok;
}

static JSBool
GetPropertyDescriptorById(JSContext *cx, JSObject *obj, jsid id, uintN flags,
                          JSBool own, PropertyDescriptor *desc)
{
    JSObject *obj2;
    JSProperty *prop;

    if (!LookupPropertyById(cx, obj, id, flags, &obj2, &prop))
        return JS_FALSE;

    if (!prop || (own && obj != obj2)) {
        desc->obj = NULL;
        desc->attrs = 0;
        desc->getter = NULL;
        desc->setter = NULL;
        desc->value.setUndefined();
        return JS_TRUE;
    }

    desc->obj = obj2;
    if (obj2->isNative()) {
        Shape *shape = (Shape *) prop;
        desc->attrs = shape->attributes();

        if (shape->isMethod()) {
            desc->getter = JS_PropertyStub;
            desc->setter = JS_StrictPropertyStub;
            desc->value.setObject(*obj2->nativeGetMethod(shape));
        } else {
            desc->getter = shape->getter();
            desc->setter = shape->setter();
            if (shape->hasSlot())
                desc->value = obj2->nativeGetSlot(shape->slot());
            else
                desc->value.setUndefined();
        }
    } else {
        if (obj2->isProxy()) {
            JSAutoResolveFlags rf(cx, flags);
            return own
                   ? Proxy::getOwnPropertyDescriptor(cx, obj2, id, false, desc)
                   : Proxy::getPropertyDescriptor(cx, obj2, id, false, desc);
        }
        if (!obj2->getGenericAttributes(cx, id, &desc->attrs))
            return false;
        desc->getter = NULL;
        desc->setter = NULL;
        desc->value.setUndefined();
    }
    return true;
}

JS_PUBLIC_API(JSBool)
JS_GetPropertyDescriptorById(JSContext *cx, JSObject *obj, jsid id, uintN flags,
                             JSPropertyDescriptor *desc)
{
    return GetPropertyDescriptorById(cx, obj, id, flags, JS_FALSE, desc);
}

JS_PUBLIC_API(JSBool)
JS_GetPropertyAttrsGetterAndSetterById(JSContext *cx, JSObject *obj, jsid id,
                                       uintN *attrsp, JSBool *foundp,
                                       JSPropertyOp *getterp, JSStrictPropertyOp *setterp)
{
    PropertyDescriptor desc;
    if (!GetPropertyDescriptorById(cx, obj, id, JSRESOLVE_QUALIFIED, JS_FALSE, &desc))
        return false;

    *attrsp = desc.attrs;
    *foundp = (desc.obj != NULL);
    if (getterp)
        *getterp = desc.getter;
    if (setterp)
        *setterp = desc.setter;
    return true;
}

JS_PUBLIC_API(JSBool)
JS_GetPropertyAttributes(JSContext *cx, JSObject *obj, const char *name,
                         uintN *attrsp, JSBool *foundp)
{
    JSAtom *atom = js_Atomize(cx, name, strlen(name));
    return atom && JS_GetPropertyAttrsGetterAndSetterById(cx, obj, ATOM_TO_JSID(atom),
                                                          attrsp, foundp, NULL, NULL);
}

JS_PUBLIC_API(JSBool)
JS_GetUCPropertyAttributes(JSContext *cx, JSObject *obj, const jschar *name, size_t namelen,
                           uintN *attrsp, JSBool *foundp)
{
    JSAtom *atom = js_AtomizeChars(cx, name, AUTO_NAMELEN(name, namelen));
    return atom && JS_GetPropertyAttrsGetterAndSetterById(cx, obj, ATOM_TO_JSID(atom),
                                                          attrsp, foundp, NULL, NULL);
}

JS_PUBLIC_API(JSBool)
JS_GetPropertyAttrsGetterAndSetter(JSContext *cx, JSObject *obj, const char *name,
                                   uintN *attrsp, JSBool *foundp,
                                   JSPropertyOp *getterp, JSStrictPropertyOp *setterp)
{
    JSAtom *atom = js_Atomize(cx, name, strlen(name));
    return atom && JS_GetPropertyAttrsGetterAndSetterById(cx, obj, ATOM_TO_JSID(atom),
                                                          attrsp, foundp, getterp, setterp);
}

JS_PUBLIC_API(JSBool)
JS_GetUCPropertyAttrsGetterAndSetter(JSContext *cx, JSObject *obj,
                                     const jschar *name, size_t namelen,
                                     uintN *attrsp, JSBool *foundp,
                                     JSPropertyOp *getterp, JSStrictPropertyOp *setterp)
{
    JSAtom *atom = js_AtomizeChars(cx, name, AUTO_NAMELEN(name, namelen));
    return atom && JS_GetPropertyAttrsGetterAndSetterById(cx, obj, ATOM_TO_JSID(atom),
                                                          attrsp, foundp, getterp, setterp);
}

JS_PUBLIC_API(JSBool)
JS_GetOwnPropertyDescriptor(JSContext *cx, JSObject *obj, jsid id, jsval *vp)
{
    CHECK_REQUEST(cx);
    return GetOwnPropertyDescriptor(cx, obj, id, vp);
}

static JSBool
SetPropertyAttributesById(JSContext *cx, JSObject *obj, jsid id, uintN attrs, JSBool *foundp)
{
    JSObject *obj2;
    JSProperty *prop;

    if (!LookupPropertyById(cx, obj, id, JSRESOLVE_QUALIFIED, &obj2, &prop))
        return false;
    if (!prop || obj != obj2) {
        *foundp = false;
        return true;
    }
    JSBool ok = obj->isNative()
                ? js_SetNativeAttributes(cx, obj, (Shape *) prop, attrs)
                : obj->setGenericAttributes(cx, id, &attrs);
    if (ok)
        *foundp = true;
    return ok;
}

JS_PUBLIC_API(JSBool)
JS_SetPropertyAttributes(JSContext *cx, JSObject *obj, const char *name,
                         uintN attrs, JSBool *foundp)
{
    JSAtom *atom = js_Atomize(cx, name, strlen(name));
    return atom && SetPropertyAttributesById(cx, obj, ATOM_TO_JSID(atom), attrs, foundp);
}

JS_PUBLIC_API(JSBool)
JS_SetUCPropertyAttributes(JSContext *cx, JSObject *obj, const jschar *name, size_t namelen,
                           uintN attrs, JSBool *foundp)
{
    JSAtom *atom = js_AtomizeChars(cx, name, AUTO_NAMELEN(name, namelen));
    return atom && SetPropertyAttributesById(cx, obj, ATOM_TO_JSID(atom), attrs, foundp);
}

JS_PUBLIC_API(JSBool)
JS_GetPropertyById(JSContext *cx, JSObject *obj, jsid id, jsval *vp)
{
    return JS_ForwardGetPropertyTo(cx, obj, id, obj, vp);
}

JS_PUBLIC_API(JSBool)
JS_ForwardGetPropertyTo(JSContext *cx, JSObject *obj, jsid id, JSObject *onBehalfOf, jsval *vp)
{
    CHECK_REQUEST(cx);
    assertSameCompartment(cx, obj, id);
    assertSameCompartment(cx, onBehalfOf);
    JSAutoResolveFlags rf(cx, JSRESOLVE_QUALIFIED);
    return obj->getGeneric(cx, onBehalfOf, id, vp);
}

JS_PUBLIC_API(JSBool)
JS_GetPropertyByIdDefault(JSContext *cx, JSObject *obj, jsid id, jsval def, jsval *vp)
{
    return GetPropertyDefault(cx, obj, id, def, vp);
}

JS_PUBLIC_API(JSBool)
JS_GetElement(JSContext *cx, JSObject *obj, uint32 index, jsval *vp)
{
    return JS_ForwardGetElementTo(cx, obj, index, obj, vp);
}

JS_PUBLIC_API(JSBool)
JS_ForwardGetElementTo(JSContext *cx, JSObject *obj, uint32 index, JSObject *onBehalfOf, jsval *vp)
{
    CHECK_REQUEST(cx);
    assertSameCompartment(cx, obj);
    JSAutoResolveFlags rf(cx, JSRESOLVE_QUALIFIED);
    return obj->getElement(cx, onBehalfOf, index, vp);
}

JS_PUBLIC_API(JSBool)
JS_GetElementIfPresent(JSContext *cx, JSObject *obj, uint32 index, JSObject *onBehalfOf, jsval *vp, JSBool* present)
{
    CHECK_REQUEST(cx);
    assertSameCompartment(cx, obj);
    JSAutoResolveFlags rf(cx, JSRESOLVE_QUALIFIED);
    bool isPresent;
    if (!obj->getElementIfPresent(cx, onBehalfOf, index, vp, &isPresent))
        return false;
    *present = isPresent;
    return true;
}

JS_PUBLIC_API(JSBool)
JS_GetProperty(JSContext *cx, JSObject *obj, const char *name, jsval *vp)
{
    JSAtom *atom = js_Atomize(cx, name, strlen(name));
    return atom && JS_GetPropertyById(cx, obj, ATOM_TO_JSID(atom), vp);
}

JS_PUBLIC_API(JSBool)
JS_GetPropertyDefault(JSContext *cx, JSObject *obj, const char *name, jsval def, jsval *vp)
{
    JSAtom *atom = js_Atomize(cx, name, strlen(name));
    return atom && JS_GetPropertyByIdDefault(cx, obj, ATOM_TO_JSID(atom), def, vp);
}

JS_PUBLIC_API(JSBool)
JS_GetUCProperty(JSContext *cx, JSObject *obj, const jschar *name, size_t namelen, jsval *vp)
{
    JSAtom *atom = js_AtomizeChars(cx, name, AUTO_NAMELEN(name, namelen));
    return atom && JS_GetPropertyById(cx, obj, ATOM_TO_JSID(atom), vp);
}

JS_PUBLIC_API(JSBool)
JS_GetMethodById(JSContext *cx, JSObject *obj, jsid id, JSObject **objp, jsval *vp)
{
    CHECK_REQUEST(cx);
    assertSameCompartment(cx, obj, id);
    if (!js_GetMethod(cx, obj, id, JSGET_METHOD_BARRIER, vp))
        return JS_FALSE;
    if (objp)
        *objp = obj;
    return JS_TRUE;
}

JS_PUBLIC_API(JSBool)
JS_GetMethod(JSContext *cx, JSObject *obj, const char *name, JSObject **objp, jsval *vp)
{
    JSAtom *atom = js_Atomize(cx, name, strlen(name));
    return atom && JS_GetMethodById(cx, obj, ATOM_TO_JSID(atom), objp, vp);
}

JS_PUBLIC_API(JSBool)
JS_SetPropertyById(JSContext *cx, JSObject *obj, jsid id, jsval *vp)
{
    CHECK_REQUEST(cx);
    assertSameCompartment(cx, obj, id);
    JSAutoResolveFlags rf(cx, JSRESOLVE_QUALIFIED | JSRESOLVE_ASSIGNING);
    return obj->setGeneric(cx, id, vp, false);
}

JS_PUBLIC_API(JSBool)
JS_SetElement(JSContext *cx, JSObject *obj, uint32 index, jsval *vp)
{
    CHECK_REQUEST(cx);
    assertSameCompartment(cx, obj);
    JSAutoResolveFlags rf(cx, JSRESOLVE_QUALIFIED | JSRESOLVE_ASSIGNING);
    return obj->setElement(cx, index, vp, false);
}

JS_PUBLIC_API(JSBool)
JS_SetProperty(JSContext *cx, JSObject *obj, const char *name, jsval *vp)
{
    JSAtom *atom = js_Atomize(cx, name, strlen(name));
    return atom && JS_SetPropertyById(cx, obj, ATOM_TO_JSID(atom), vp);
}

JS_PUBLIC_API(JSBool)
JS_SetUCProperty(JSContext *cx, JSObject *obj, const jschar *name, size_t namelen, jsval *vp)
{
    JSAtom *atom = js_AtomizeChars(cx, name, AUTO_NAMELEN(name, namelen));
    return atom && JS_SetPropertyById(cx, obj, ATOM_TO_JSID(atom), vp);
}

JS_PUBLIC_API(JSBool)
JS_DeletePropertyById2(JSContext *cx, JSObject *obj, jsid id, jsval *rval)
{
    CHECK_REQUEST(cx);
    assertSameCompartment(cx, obj, id);
    JSAutoResolveFlags rf(cx, JSRESOLVE_QUALIFIED);
    return obj->deleteGeneric(cx, id, rval, false);
}

JS_PUBLIC_API(JSBool)
JS_DeleteElement2(JSContext *cx, JSObject *obj, uint32 index, jsval *rval)
{
    CHECK_REQUEST(cx);
    jsid id;
    if (!IndexToId(cx, index, &id))
        return false;
    return JS_DeletePropertyById2(cx, obj, id, rval);
}

JS_PUBLIC_API(JSBool)
JS_DeleteProperty2(JSContext *cx, JSObject *obj, const char *name, jsval *rval)
{
    JSAtom *atom = js_Atomize(cx, name, strlen(name));
    return atom && JS_DeletePropertyById2(cx, obj, ATOM_TO_JSID(atom), rval);
}

JS_PUBLIC_API(JSBool)
JS_DeleteUCProperty2(JSContext *cx, JSObject *obj, const jschar *name, size_t namelen, jsval *rval)
{
    JSAtom *atom = js_AtomizeChars(cx, name, AUTO_NAMELEN(name, namelen));
    return atom && JS_DeletePropertyById2(cx, obj, ATOM_TO_JSID(atom), rval);
}

JS_PUBLIC_API(JSBool)
JS_DeletePropertyById(JSContext *cx, JSObject *obj, jsid id)
{
    jsval junk;
    return JS_DeletePropertyById2(cx, obj, id, &junk);
}

JS_PUBLIC_API(JSBool)
JS_DeleteElement(JSContext *cx, JSObject *obj, uint32 index)
{
    jsval junk;
    return JS_DeleteElement2(cx, obj, index, &junk);
}

JS_PUBLIC_API(JSBool)
JS_DeleteProperty(JSContext *cx, JSObject *obj, const char *name)
{
    jsval junk;
    return JS_DeleteProperty2(cx, obj, name, &junk);
}

JS_PUBLIC_API(void)
JS_ClearScope(JSContext *cx, JSObject *obj)
{
    CHECK_REQUEST(cx);
    assertSameCompartment(cx, obj);

    JSFinalizeOp clearOp = obj->getOps()->clear;
    if (clearOp)
        clearOp(cx, obj);

    if (obj->isNative())
        js_ClearNative(cx, obj);

    /* Clear cached class objects on the global object. */
    if (obj->isGlobal())
        obj->asGlobal()->clear(cx);

    js_InitRandom(cx);
}

JS_PUBLIC_API(JSIdArray *)
JS_Enumerate(JSContext *cx, JSObject *obj)
{
    CHECK_REQUEST(cx);
    assertSameCompartment(cx, obj);

    AutoIdVector props(cx);
    JSIdArray *ida;
    if (!GetPropertyNames(cx, obj, JSITER_OWNONLY, &props) || !VectorToIdArray(cx, props, &ida))
        return NULL;
    for (size_t n = 0; n < size_t(ida->length); ++n)
        JS_ASSERT(js_CheckForStringIndex(ida->vector[n]) == ida->vector[n]);
    return ida;
}

/*
 * XXX reverse iterator for properties, unreverse and meld with jsinterp.c's
 *     prop_iterator_class somehow...
 * + preserve the obj->enumerate API while optimizing the native object case
 * + native case here uses a Shape *, but that iterates in reverse!
 * + so we make non-native match, by reverse-iterating after JS_Enumerating
 */
const uint32 JSSLOT_ITER_INDEX = 0;

static void
prop_iter_finalize(JSContext *cx, JSObject *obj)
{
    void *pdata = obj->getPrivate();
    if (!pdata)
        return;

    if (obj->getSlot(JSSLOT_ITER_INDEX).toInt32() >= 0) {
        /* Non-native case: destroy the ida enumerated when obj was created. */
        JSIdArray *ida = (JSIdArray *) pdata;
        JS_DestroyIdArray(cx, ida);
    }
}

static void
prop_iter_trace(JSTracer *trc, JSObject *obj)
{
    void *pdata = obj->getPrivate();
    if (!pdata)
        return;

    if (obj->getSlot(JSSLOT_ITER_INDEX).toInt32() < 0) {
        /*
         * Native case: just mark the next property to visit. We don't need a
         * barrier here because the pointer is updated via setPrivate, which
         * always takes a barrier.
         */
        MarkShapeUnbarriered(trc, (Shape *)pdata, "prop iter shape");
    } else {
        /* Non-native case: mark each id in the JSIdArray private. */
        JSIdArray *ida = (JSIdArray *) pdata;
        MarkIdRange(trc, ida->vector, ida->vector + ida->length, "prop iter");
    }
}

static Class prop_iter_class = {
    "PropertyIterator",
    JSCLASS_HAS_PRIVATE | JSCLASS_HAS_RESERVED_SLOTS(1),
    JS_PropertyStub,         /* addProperty */
    JS_PropertyStub,         /* delProperty */
    JS_PropertyStub,         /* getProperty */
    JS_StrictPropertyStub,   /* setProperty */
    JS_EnumerateStub,
    JS_ResolveStub,
    JS_ConvertStub,
    prop_iter_finalize,
    NULL,           /* reserved0   */
    NULL,           /* checkAccess */
    NULL,           /* call        */
    NULL,           /* construct   */
    NULL,           /* xdrObject   */
    NULL,           /* hasInstance */
    prop_iter_trace
};

JS_PUBLIC_API(JSObject *)
JS_NewPropertyIterator(JSContext *cx, JSObject *obj)
{
    JSObject *iterobj;
    void *pdata;
    jsint index;
    JSIdArray *ida;

    CHECK_REQUEST(cx);
    assertSameCompartment(cx, obj);
    iterobj = NewObjectWithClassProto(cx, &prop_iter_class, NULL, obj);
    if (!iterobj)
        return NULL;

    if (obj->isNative()) {
        /* Native case: start with the last property in obj. */
        pdata = (void *)obj->lastProperty();
        index = -1;
    } else {
        /*
         * Non-native case: enumerate a JSIdArray and keep it via private.
         *
         * Note: we have to make sure that we root obj around the call to
         * JS_Enumerate to protect against multiple allocations under it.
         */
        AutoObjectRooter tvr(cx, iterobj);
        ida = JS_Enumerate(cx, obj);
        if (!ida)
            return NULL;
        pdata = ida;
        index = ida->length;
    }

    /* iterobj cannot escape to other threads here. */
    iterobj->setPrivate(pdata);
    iterobj->setSlot(JSSLOT_ITER_INDEX, Int32Value(index));
    return iterobj;
}

JS_PUBLIC_API(JSBool)
JS_NextProperty(JSContext *cx, JSObject *iterobj, jsid *idp)
{
    jsint i;
    const Shape *shape;
    JSIdArray *ida;

    CHECK_REQUEST(cx);
    assertSameCompartment(cx, iterobj);
    i = iterobj->getSlot(JSSLOT_ITER_INDEX).toInt32();
    if (i < 0) {
        /* Native case: private data is a property tree node pointer. */
        JS_ASSERT(iterobj->getParent()->isNative());
        shape = (Shape *) iterobj->getPrivate();

        while (shape->previous() && !shape->enumerable())
            shape = shape->previous();

        if (!shape->previous()) {
            JS_ASSERT(shape->isEmptyShape());
            *idp = JSID_VOID;
        } else {
            iterobj->setPrivate(const_cast<Shape *>(shape->previous()));
            *idp = shape->propid();
        }
    } else {
        /* Non-native case: use the ida enumerated when iterobj was created. */
        ida = (JSIdArray *) iterobj->getPrivate();
        JS_ASSERT(i <= ida->length);
        STATIC_ASSUME(i <= ida->length);
        if (i == 0) {
            *idp = JSID_VOID;
        } else {
            *idp = ida->vector[--i];
            iterobj->setSlot(JSSLOT_ITER_INDEX, Int32Value(i));
        }
    }
    return JS_TRUE;
}

JS_PUBLIC_API(JSBool)
JS_GetReservedSlot(JSContext *cx, JSObject *obj, uint32 index, jsval *vp)
{
    CHECK_REQUEST(cx);
    assertSameCompartment(cx, obj);
    return js_GetReservedSlot(cx, obj, index, vp);
}

JS_PUBLIC_API(JSBool)
JS_SetReservedSlot(JSContext *cx, JSObject *obj, uint32 index, jsval v)
{
    CHECK_REQUEST(cx);
    assertSameCompartment(cx, obj, v);
    return js_SetReservedSlot(cx, obj, index, v);
}

JS_PUBLIC_API(JSObject *)
JS_NewArrayObject(JSContext *cx, jsint length, jsval *vector)
{
    JS_THREADSAFE_ASSERT(cx->compartment != cx->runtime->atomsCompartment);
    CHECK_REQUEST(cx);
    /* NB: jsuint cast does ToUint32. */
    assertSameCompartment(cx, JSValueArray(vector, vector ? (jsuint)length : 0));
    return NewDenseCopiedArray(cx, (jsuint)length, vector);
}

JS_PUBLIC_API(JSBool)
JS_IsArrayObject(JSContext *cx, JSObject *obj)
{
    assertSameCompartment(cx, obj);
    return ObjectClassIs(*obj, ESClass_Array, cx);
}

JS_PUBLIC_API(JSBool)
JS_GetArrayLength(JSContext *cx, JSObject *obj, jsuint *lengthp)
{
    CHECK_REQUEST(cx);
    assertSameCompartment(cx, obj);
    return js_GetLengthProperty(cx, obj, lengthp);
}

JS_PUBLIC_API(JSBool)
JS_SetArrayLength(JSContext *cx, JSObject *obj, jsuint length)
{
    CHECK_REQUEST(cx);
    assertSameCompartment(cx, obj);
    return js_SetLengthProperty(cx, obj, length);
}

JS_PUBLIC_API(JSBool)
JS_CheckAccess(JSContext *cx, JSObject *obj, jsid id, JSAccessMode mode,
               jsval *vp, uintN *attrsp)
{
    CHECK_REQUEST(cx);
    assertSameCompartment(cx, obj, id);
    return CheckAccess(cx, obj, id, mode, vp, attrsp);
}

#ifdef JS_THREADSAFE
JS_PUBLIC_API(jsrefcount)
JS_HoldPrincipals(JSContext *cx, JSPrincipals *principals)
{
    return JS_ATOMIC_INCREMENT(&principals->refcount);
}

JS_PUBLIC_API(jsrefcount)
JS_DropPrincipals(JSContext *cx, JSPrincipals *principals)
{
    jsrefcount rc = JS_ATOMIC_DECREMENT(&principals->refcount);
    if (rc == 0)
        principals->destroy(cx, principals);
    return rc;
}
#endif

JS_PUBLIC_API(JSSecurityCallbacks *)
JS_SetRuntimeSecurityCallbacks(JSRuntime *rt, JSSecurityCallbacks *callbacks)
{
    JSSecurityCallbacks *oldcallbacks;

    oldcallbacks = rt->securityCallbacks;
    rt->securityCallbacks = callbacks;
    return oldcallbacks;
}

JS_PUBLIC_API(JSSecurityCallbacks *)
JS_GetRuntimeSecurityCallbacks(JSRuntime *rt)
{
  return rt->securityCallbacks;
}

JS_PUBLIC_API(JSSecurityCallbacks *)
JS_SetContextSecurityCallbacks(JSContext *cx, JSSecurityCallbacks *callbacks)
{
    JSSecurityCallbacks *oldcallbacks;

    oldcallbacks = cx->securityCallbacks;
    cx->securityCallbacks = callbacks;
    return oldcallbacks;
}

JS_PUBLIC_API(JSSecurityCallbacks *)
JS_GetSecurityCallbacks(JSContext *cx)
{
  return cx->securityCallbacks
         ? cx->securityCallbacks
         : cx->runtime->securityCallbacks;
}

JS_PUBLIC_API(void)
JS_SetTrustedPrincipals(JSRuntime *rt, JSPrincipals *prin)
{
    rt->setTrustedPrincipals(prin);
}

JS_PUBLIC_API(JSFunction *)
JS_NewFunction(JSContext *cx, JSNative native, uintN nargs, uintN flags,
               JSObject *parent, const char *name)
{
    JS_THREADSAFE_ASSERT(cx->compartment != cx->runtime->atomsCompartment);
    JSAtom *atom;

    CHECK_REQUEST(cx);
    assertSameCompartment(cx, parent);

    if (!name) {
        atom = NULL;
    } else {
        atom = js_Atomize(cx, name, strlen(name));
        if (!atom)
            return NULL;
    }
    return js_NewFunction(cx, NULL, native, nargs, flags, parent, atom);
}

JS_PUBLIC_API(JSFunction *)
JS_NewFunctionById(JSContext *cx, JSNative native, uintN nargs, uintN flags, JSObject *parent,
                   jsid id)
{
    JS_ASSERT(JSID_IS_STRING(id));
    JS_THREADSAFE_ASSERT(cx->compartment != cx->runtime->atomsCompartment);
    CHECK_REQUEST(cx);
    assertSameCompartment(cx, parent);

    return js_NewFunction(cx, NULL, native, nargs, flags, parent, JSID_TO_ATOM(id));
}

JS_PUBLIC_API(JSObject *)
JS_CloneFunctionObject(JSContext *cx, JSObject *funobj, JSObject *parent)
{
    CHECK_REQUEST(cx);
    assertSameCompartment(cx, parent);  // XXX no funobj for now
    if (!parent) {
        if (cx->hasfp())
            parent = &cx->fp()->scopeChain();
        if (!parent)
            parent = cx->globalObject;
        JS_ASSERT(parent);
    }

    if (!funobj->isFunction()) {
        /*
         * We cannot clone this object, so fail (we used to return funobj, bad
         * idea, but we changed incompatibly to teach any abusers a lesson!).
         */
        Value v = ObjectValue(*funobj);
        js_ReportIsNotFunction(cx, &v, 0);
        return NULL;
    }

    JSFunction *fun = funobj->toFunction();
    if (!fun->isInterpreted())
        return CloneFunctionObject(cx, fun, parent, fun->getAllocKind());

    if (fun->script()->compileAndGo) {
        JS_ReportErrorNumber(cx, js_GetErrorMessage, NULL,
                             JSMSG_BAD_CLONE_FUNOBJ_SCOPE);
        return NULL;
    }

    if (!fun->isFlatClosure())
        return CloneFunctionObject(cx, fun, parent, fun->getAllocKind());

    /*
     * A flat closure carries its own environment, so why clone it? In case
     * someone wants to mutate its fixed slots or add ad-hoc properties. API
     * compatibility suggests we not return funobj and let callers mutate the
     * returned object at will.
     *
     * But it's worse than that: API compatibility according to the test for
     * bug 300079 requires we get "upvars" from parent and its ancestors! So
     * we do that (grudgingly!). The scope chain ancestors are searched as if
     * they were activations, respecting the skip field in each upvar's cookie
     * but looking up the property by name instead of frame slot.
     */
    JSObject *clone = js_AllocFlatClosure(cx, fun, parent);
    if (!clone)
        return NULL;

    JSUpvarArray *uva = fun->script()->upvars();
    uint32 i = uva->length;
    JS_ASSERT(i != 0);

    for (Shape::Range r(fun->script()->bindings.lastUpvar()); i-- != 0; r.popFront()) {
        JSObject *obj = parent;
        int skip = uva->vector[i].level();
        while (--skip > 0) {
            if (!obj) {
                JS_ReportErrorNumber(cx, js_GetErrorMessage, NULL,
                                     JSMSG_BAD_CLONE_FUNOBJ_SCOPE);
                return NULL;
            }
            obj = obj->scopeChain();
        }

        Value v;
        if (!obj->getGeneric(cx, r.front().propid(), &v))
            return NULL;
        clone->toFunction()->setFlatClosureUpvar(i, v);
    }

    return clone;
}

JS_PUBLIC_API(JSObject *)
JS_GetFunctionObject(JSFunction *fun)
{
    return fun;
}

JS_PUBLIC_API(JSString *)
JS_GetFunctionId(JSFunction *fun)
{
    return fun->atom;
}

JS_PUBLIC_API(uintN)
JS_GetFunctionFlags(JSFunction *fun)
{
    return fun->flags;
}

JS_PUBLIC_API(uint16)
JS_GetFunctionArity(JSFunction *fun)
{
    return fun->nargs;
}

JS_PUBLIC_API(JSBool)
JS_ObjectIsFunction(JSContext *cx, JSObject *obj)
{
    return obj->isFunction();
}

JS_PUBLIC_API(JSBool)
JS_ObjectIsCallable(JSContext *cx, JSObject *obj)
{
    return obj->isCallable();
}

JS_PUBLIC_API(JSBool)
JS_IsNativeFunction(JSObject *funobj, JSNative call)
{
    if (!funobj->isFunction())
        return false;
    JSFunction *fun = funobj->toFunction();
    return fun->isNative() && fun->native() == call;
}

JSBool
js_generic_native_method_dispatcher(JSContext *cx, uintN argc, Value *vp)
{
    JSFunctionSpec *fs = (JSFunctionSpec *)
        vp->toObject().toFunction()->getExtendedSlot(0).toPrivate();
    JS_ASSERT((fs->flags & JSFUN_GENERIC_NATIVE) != 0);

    if (argc < 1) {
        js_ReportMissingArg(cx, *vp, 0);
        return JS_FALSE;
    }

    /*
     * Copy all actual (argc) arguments down over our |this| parameter, vp[1],
     * which is almost always the class constructor object, e.g. Array.  Then
     * call the corresponding prototype native method with our first argument
     * passed as |this|.
     */
    memmove(vp + 1, vp + 2, argc * sizeof(jsval));

    /* Clear the last parameter in case too few arguments were passed. */
    vp[2 + --argc].setUndefined();

    return fs->call(cx, argc, vp);
}

JS_PUBLIC_API(JSBool)
JS_DefineFunctions(JSContext *cx, JSObject *obj, JSFunctionSpec *fs)
{
    JS_THREADSAFE_ASSERT(cx->compartment != cx->runtime->atomsCompartment);
    uintN flags;
    JSObject *ctor;
    JSFunction *fun;

    CHECK_REQUEST(cx);
    assertSameCompartment(cx, obj);
    ctor = NULL;
    for (; fs->name; fs++) {
        flags = fs->flags;

        JSAtom *atom = js_Atomize(cx, fs->name, strlen(fs->name));
        if (!atom)
            return JS_FALSE;

        /*
         * Define a generic arity N+1 static method for the arity N prototype
         * method if flags contains JSFUN_GENERIC_NATIVE.
         */
        if (flags & JSFUN_GENERIC_NATIVE) {
            if (!ctor) {
                ctor = JS_GetConstructor(cx, obj);
                if (!ctor)
                    return JS_FALSE;
            }

            flags &= ~JSFUN_GENERIC_NATIVE;
            fun = js_DefineFunction(cx, ctor, ATOM_TO_JSID(atom),
                                    js_generic_native_method_dispatcher,
                                    fs->nargs + 1,
<<<<<<< HEAD
                                    flags & ~JSFUN_TRCINFO,
                                    JSFunction::ExtendedFinalizeKind);
=======
                                    flags);
>>>>>>> 1fa0abb2
            if (!fun)
                return JS_FALSE;

            /*
             * As jsapi.h notes, fs must point to storage that lives as long
             * as fun->object lives.
             */
            fun->setExtendedSlot(0, PrivateValue(fs));
        }

        fun = js_DefineFunction(cx, obj, ATOM_TO_JSID(atom), fs->call, fs->nargs, flags);
        if (!fun)
            return JS_FALSE;
    }
    return JS_TRUE;
}

JS_PUBLIC_API(JSFunction *)
JS_DefineFunction(JSContext *cx, JSObject *obj, const char *name, JSNative call,
                  uintN nargs, uintN attrs)
{
    JS_THREADSAFE_ASSERT(cx->compartment != cx->runtime->atomsCompartment);
    CHECK_REQUEST(cx);
    assertSameCompartment(cx, obj);
    JSAtom *atom = js_Atomize(cx, name, strlen(name));
    if (!atom)
        return NULL;
    return js_DefineFunction(cx, obj, ATOM_TO_JSID(atom), call, nargs, attrs);
}

JS_PUBLIC_API(JSFunction *)
JS_DefineUCFunction(JSContext *cx, JSObject *obj,
                    const jschar *name, size_t namelen, JSNative call,
                    uintN nargs, uintN attrs)
{
    JS_THREADSAFE_ASSERT(cx->compartment != cx->runtime->atomsCompartment);
    CHECK_REQUEST(cx);
    assertSameCompartment(cx, obj);
    JSAtom *atom = js_AtomizeChars(cx, name, AUTO_NAMELEN(name, namelen));
    if (!atom)
        return NULL;
    return js_DefineFunction(cx, obj, ATOM_TO_JSID(atom), call, nargs, attrs);
}

extern JS_PUBLIC_API(JSFunction *)
JS_DefineFunctionById(JSContext *cx, JSObject *obj, jsid id, JSNative call,
                    uintN nargs, uintN attrs)
{
    JS_THREADSAFE_ASSERT(cx->compartment != cx->runtime->atomsCompartment);
    CHECK_REQUEST(cx);
    assertSameCompartment(cx, obj);
    return js_DefineFunction(cx, obj, id, call, nargs, attrs);
}

struct AutoLastFrameCheck {
    AutoLastFrameCheck(JSContext *cx JS_GUARD_OBJECT_NOTIFIER_PARAM)
      : cx(cx) {
        JS_ASSERT(cx);
        JS_GUARD_OBJECT_NOTIFIER_INIT;
    }

    ~AutoLastFrameCheck() {
        if (cx->isExceptionPending() &&
            !JS_IsRunning(cx) &&
            !cx->hasRunOption(JSOPTION_DONT_REPORT_UNCAUGHT)) {
            js_ReportUncaughtException(cx);
        }
    }

  private:
    JSContext       *cx;
    JS_DECL_USE_GUARD_OBJECT_NOTIFIER
};

inline static uint32
JS_OPTIONS_TO_TCFLAGS(JSContext *cx)
{
    return (cx->hasRunOption(JSOPTION_COMPILE_N_GO) ? TCF_COMPILE_N_GO : 0) |
           (cx->hasRunOption(JSOPTION_NO_SCRIPT_RVAL) ? TCF_NO_SCRIPT_RVAL : 0);
}

static JSScript *
CompileUCScriptForPrincipalsCommon(JSContext *cx, JSObject *obj, JSPrincipals *principals,
                                      const jschar *chars, size_t length,
                                      const char *filename, uintN lineno, JSVersion version)
{
    JS_THREADSAFE_ASSERT(cx->compartment != cx->runtime->atomsCompartment);
    CHECK_REQUEST(cx);
    assertSameCompartment(cx, obj, principals);
    AutoLastFrameCheck lfc(cx);

    uint32 tcflags = JS_OPTIONS_TO_TCFLAGS(cx) | TCF_NEED_SCRIPT_GLOBAL;
    return frontend::CompileScript(cx, obj, NULL, principals, tcflags, chars, length,
                                   filename, lineno, version);
}

extern JS_PUBLIC_API(JSScript *)
JS_CompileUCScriptForPrincipalsVersion(JSContext *cx, JSObject *obj,
                                       JSPrincipals *principals,
                                       const jschar *chars, size_t length,
                                       const char *filename, uintN lineno,
                                       JSVersion version)
{
    AutoVersionAPI avi(cx, version);
    return CompileUCScriptForPrincipalsCommon(cx, obj, principals, chars, length, filename, lineno,
                                              avi.version());
}

JS_PUBLIC_API(JSScript *)
JS_CompileUCScriptForPrincipals(JSContext *cx, JSObject *obj, JSPrincipals *principals,
                                const jschar *chars, size_t length,
                                const char *filename, uintN lineno)
{
    return CompileUCScriptForPrincipalsCommon(cx, obj, principals, chars, length, filename, lineno,
                                              cx->findVersion());
}

JS_PUBLIC_API(JSScript *)
JS_CompileUCScript(JSContext *cx, JSObject *obj, const jschar *chars, size_t length,
                   const char *filename, uintN lineno)
{
    JS_THREADSAFE_ASSERT(cx->compartment != cx->runtime->atomsCompartment);
    return JS_CompileUCScriptForPrincipals(cx, obj, NULL, chars, length, filename, lineno);
}

JS_PUBLIC_API(JSScript *)
JS_CompileScriptForPrincipalsVersion(JSContext *cx, JSObject *obj,
                                     JSPrincipals *principals,
                                     const char *bytes, size_t length,
                                     const char *filename, uintN lineno,
                                     JSVersion version)
{
    AutoVersionAPI ava(cx, version);
    return JS_CompileScriptForPrincipals(cx, obj, principals, bytes, length, filename, lineno);
}

JS_PUBLIC_API(JSScript *)
JS_CompileScriptForPrincipals(JSContext *cx, JSObject *obj,
                              JSPrincipals *principals,
                              const char *bytes, size_t length,
                              const char *filename, uintN lineno)
{
    JS_THREADSAFE_ASSERT(cx->compartment != cx->runtime->atomsCompartment);
    CHECK_REQUEST(cx);

    jschar *chars = InflateString(cx, bytes, &length);
    if (!chars)
        return NULL;
    JSScript *script =
        JS_CompileUCScriptForPrincipals(cx, obj, principals, chars, length, filename, lineno);
    cx->free_(chars);
    return script;
}

JS_PUBLIC_API(JSScript *)
JS_CompileScript(JSContext *cx, JSObject *obj, const char *bytes, size_t length,
                 const char *filename, uintN lineno)
{
    JS_THREADSAFE_ASSERT(cx->compartment != cx->runtime->atomsCompartment);
    return JS_CompileScriptForPrincipals(cx, obj, NULL, bytes, length, filename, lineno);
}

JS_PUBLIC_API(JSBool)
JS_BufferIsCompilableUnit(JSContext *cx, JSBool bytes_are_utf8, JSObject *obj, const char *bytes, size_t length)
{
    jschar *chars;
    JSBool result;
    JSExceptionState *exnState;
    JSErrorReporter older;

    CHECK_REQUEST(cx);
    assertSameCompartment(cx, obj);
    if (bytes_are_utf8)
        chars = InflateString(cx, bytes, &length, CESU8Encoding);
    else
        chars = InflateString(cx, bytes, &length);
    if (!chars)
        return JS_TRUE;

    /*
     * Return true on any out-of-memory error, so our caller doesn't try to
     * collect more buffered source.
     */
    result = JS_TRUE;
    exnState = JS_SaveExceptionState(cx);
    {
        Parser parser(cx);
        if (parser.init(chars, length, NULL, 1, cx->findVersion())) {
            older = JS_SetErrorReporter(cx, NULL);
            if (!parser.parse(obj) &&
                parser.tokenStream.isUnexpectedEOF()) {
                /*
                 * We ran into an error. If it was because we ran out of
                 * source, we return false so our caller knows to try to
                 * collect more buffered source.
                 */
                result = JS_FALSE;
            }
            JS_SetErrorReporter(cx, older);
        }
    }
    cx->free_(chars);
    JS_RestoreExceptionState(cx, exnState);
    return result;
}

/* Use the fastest available getc. */
#if defined(HAVE_GETC_UNLOCKED)
# define fast_getc getc_unlocked
#elif defined(HAVE__GETC_NOLOCK)
# define fast_getc _getc_nolock
#else
# define fast_getc getc
#endif

static JSScript *
CompileFileHelper(JSContext *cx, JSObject *obj, JSPrincipals *principals,
                  const char* filename, FILE *fp)
{
    struct stat st;
    int ok = fstat(fileno(fp), &st);
    if (ok != 0)
        return NULL;

    jschar *buf = NULL;
    size_t len = st.st_size;
    size_t i = 0;
    JSScript *script;

    /* Read in the whole file, then compile it. */
    if (fp == stdin) {
        if (len == 0)
            len = 8;  /* start with a small buffer, expand as necessary */

        int c;
        bool hitEOF = false;
        while (!hitEOF) {
            len *= 2;
            jschar* tmpbuf = (jschar *) cx->realloc_(buf, len * sizeof(jschar));
            if (!tmpbuf) {
                cx->free_(buf);
                return NULL;
            }
            buf = tmpbuf;

            while (i < len) {
                c = fast_getc(fp);
                if (c == EOF) {
                    hitEOF = true;
                    break;
                }
                buf[i++] = (jschar) (unsigned char) c;
            }
        }
    } else {
        buf = (jschar *) cx->malloc_(len * sizeof(jschar));
        if (!buf)
            return NULL;

        int c;
        // The |i < len| is necessary for files that lie about their length,
        // e.g. /dev/zero and /dev/random.  See bug 669434.
        while (i < len && (c = fast_getc(fp)) != EOF)
            buf[i++] = (jschar) (unsigned char) c;
    }

    JS_ASSERT(i <= len);
    len = i;
    uint32 tcflags = JS_OPTIONS_TO_TCFLAGS(cx) | TCF_NEED_SCRIPT_GLOBAL;
    script = frontend::CompileScript(cx, obj, NULL, principals, tcflags, buf, len, filename, 1,
                                     cx->findVersion());
    cx->free_(buf);
    return script;
}

JS_PUBLIC_API(JSScript *)
JS_CompileFile(JSContext *cx, JSObject *obj, const char *filename)
{
    JS_THREADSAFE_ASSERT(cx->compartment != cx->runtime->atomsCompartment);
    CHECK_REQUEST(cx);
    assertSameCompartment(cx, obj);
    AutoLastFrameCheck lfc(cx);

    FILE *fp;
    if (!filename || strcmp(filename, "-") == 0) {
        fp = stdin;
    } else {
        fp = fopen(filename, "r");
        if (!fp) {
            JS_ReportErrorNumber(cx, js_GetErrorMessage, NULL, JSMSG_CANT_OPEN,
                                 filename, "No such file or directory");
            return NULL;
        }
    }

    JSScript *script = CompileFileHelper(cx, obj, NULL, filename, fp);
    if (fp != stdin)
        fclose(fp);
    return script;
}

JS_PUBLIC_API(JSScript *)
JS_CompileFileHandleForPrincipals(JSContext *cx, JSObject *obj, const char *filename,
                                  FILE *file, JSPrincipals *principals)
{
    JS_THREADSAFE_ASSERT(cx->compartment != cx->runtime->atomsCompartment);
    CHECK_REQUEST(cx);
    assertSameCompartment(cx, obj, principals);
    AutoLastFrameCheck lfc(cx);

    return CompileFileHelper(cx, obj, principals, filename, file);
}

JS_PUBLIC_API(JSScript *)
JS_CompileFileHandleForPrincipalsVersion(JSContext *cx, JSObject *obj, const char *filename,
                                         FILE *file, JSPrincipals *principals, JSVersion version)
{
    AutoVersionAPI ava(cx, version);
    return JS_CompileFileHandleForPrincipals(cx, obj, filename, file, principals);
}

JS_PUBLIC_API(JSScript *)
JS_CompileFileHandle(JSContext *cx, JSObject *obj, const char *filename, FILE *file)
{
    JS_THREADSAFE_ASSERT(cx->compartment != cx->runtime->atomsCompartment);
    return JS_CompileFileHandleForPrincipals(cx, obj, filename, file, NULL);
}

JS_PUBLIC_API(JSObject *)
JS_GetGlobalFromScript(JSScript *script)
{
    JS_ASSERT(!script->isCachedEval);
    JS_ASSERT(script->globalObject);

    return script->globalObject;
}

static JSFunction *
CompileUCFunctionForPrincipalsCommon(JSContext *cx, JSObject *obj,
                                     JSPrincipals *principals, const char *name,
                                     uintN nargs, const char **argnames,
                                     const jschar *chars, size_t length,
                                     const char *filename, uintN lineno, JSVersion version)
{
    JS_THREADSAFE_ASSERT(cx->compartment != cx->runtime->atomsCompartment);
    CHECK_REQUEST(cx);
    assertSameCompartment(cx, obj, principals);
    AutoLastFrameCheck lfc(cx);

    JSAtom *funAtom;
    if (!name) {
        funAtom = NULL;
    } else {
        funAtom = js_Atomize(cx, name, strlen(name));
        if (!funAtom)
            return NULL;
    }

    Bindings bindings(cx);
    for (uintN i = 0; i < nargs; i++) {
        uint16 dummy;
        JSAtom *argAtom = js_Atomize(cx, argnames[i], strlen(argnames[i]));
        if (!argAtom || !bindings.addArgument(cx, argAtom, &dummy))
            return NULL;
    }

    JSFunction *fun = js_NewFunction(cx, NULL, NULL, 0, JSFUN_INTERPRETED, obj, funAtom);
    if (!fun)
        return NULL;

    if (!frontend::CompileFunctionBody(cx, fun, principals, &bindings, chars, length,
                                       filename, lineno, version))
    {
        return NULL;
    }

    if (obj && funAtom &&
        !obj->defineGeneric(cx, ATOM_TO_JSID(funAtom), ObjectValue(*fun), NULL, NULL,
                            JSPROP_ENUMERATE))
    {
        return NULL;
    }

    return fun;
}

JS_PUBLIC_API(JSFunction *)
JS_CompileUCFunctionForPrincipalsVersion(JSContext *cx, JSObject *obj,
                                         JSPrincipals *principals, const char *name,
                                         uintN nargs, const char **argnames,
                                         const jschar *chars, size_t length,
                                         const char *filename, uintN lineno,
                                         JSVersion version)
{
    AutoVersionAPI avi(cx, version);
    return CompileUCFunctionForPrincipalsCommon(cx, obj, principals, name, nargs, argnames, chars,
                                                length, filename, lineno, avi.version());
}

JS_PUBLIC_API(JSFunction *)
JS_CompileUCFunctionForPrincipals(JSContext *cx, JSObject *obj,
                                  JSPrincipals *principals, const char *name,
                                  uintN nargs, const char **argnames,
                                  const jschar *chars, size_t length,
                                  const char *filename, uintN lineno)
{
    return CompileUCFunctionForPrincipalsCommon(cx, obj, principals, name, nargs, argnames, chars,
                                                length, filename, lineno, cx->findVersion());
}

JS_PUBLIC_API(JSFunction *)
JS_CompileUCFunction(JSContext *cx, JSObject *obj, const char *name,
                     uintN nargs, const char **argnames,
                     const jschar *chars, size_t length,
                     const char *filename, uintN lineno)
{
    JS_THREADSAFE_ASSERT(cx->compartment != cx->runtime->atomsCompartment);
    return JS_CompileUCFunctionForPrincipals(cx, obj, NULL, name, nargs, argnames,
                                             chars, length, filename, lineno);
}

JS_PUBLIC_API(JSFunction *)
JS_CompileFunctionForPrincipals(JSContext *cx, JSObject *obj,
                                JSPrincipals *principals, const char *name,
                                uintN nargs, const char **argnames,
                                const char *bytes, size_t length,
                                const char *filename, uintN lineno)
{
    JS_THREADSAFE_ASSERT(cx->compartment != cx->runtime->atomsCompartment);
    jschar *chars = InflateString(cx, bytes, &length);
    if (!chars)
        return NULL;
    JSFunction *fun = JS_CompileUCFunctionForPrincipals(cx, obj, principals, name,
                                                        nargs, argnames, chars, length,
                                                        filename, lineno);
    cx->free_(chars);
    return fun;
}

JS_PUBLIC_API(JSFunction *)
JS_CompileFunction(JSContext *cx, JSObject *obj, const char *name,
                   uintN nargs, const char **argnames,
                   const char *bytes, size_t length,
                   const char *filename, uintN lineno)
{
    JS_THREADSAFE_ASSERT(cx->compartment != cx->runtime->atomsCompartment);
    return JS_CompileFunctionForPrincipals(cx, obj, NULL, name, nargs, argnames, bytes, length,
                                           filename, lineno);
}

JS_PUBLIC_API(JSString *)
JS_DecompileScript(JSContext *cx, JSScript *script, const char *name, uintN indent)
{
    JS_THREADSAFE_ASSERT(cx->compartment != cx->runtime->atomsCompartment);
    JSPrinter *jp;
    JSString *str;

    CHECK_REQUEST(cx);
#ifdef DEBUG
    if (cx->compartment != script->compartment())
        CompartmentChecker::fail(cx->compartment, script->compartment());
#endif
    jp = js_NewPrinter(cx, name, NULL,
                       indent & ~JS_DONT_PRETTY_PRINT,
                       !(indent & JS_DONT_PRETTY_PRINT),
                       false, false);
    if (!jp)
        return NULL;
    if (js_DecompileScript(jp, script))
        str = js_GetPrinterOutput(jp);
    else
        str = NULL;
    js_DestroyPrinter(jp);
    return str;
}

JS_PUBLIC_API(JSString *)
JS_DecompileFunction(JSContext *cx, JSFunction *fun, uintN indent)
{
    JS_THREADSAFE_ASSERT(cx->compartment != cx->runtime->atomsCompartment);
    CHECK_REQUEST(cx);
    assertSameCompartment(cx, fun);
    return js_DecompileToString(cx, "JS_DecompileFunction", fun,
                                indent & ~JS_DONT_PRETTY_PRINT,
                                !(indent & JS_DONT_PRETTY_PRINT),
                                false, false, js_DecompileFunction);
}

JS_PUBLIC_API(JSString *)
JS_DecompileFunctionBody(JSContext *cx, JSFunction *fun, uintN indent)
{
    JS_THREADSAFE_ASSERT(cx->compartment != cx->runtime->atomsCompartment);
    CHECK_REQUEST(cx);
    assertSameCompartment(cx, fun);
    return js_DecompileToString(cx, "JS_DecompileFunctionBody", fun,
                                indent & ~JS_DONT_PRETTY_PRINT,
                                !(indent & JS_DONT_PRETTY_PRINT),
                                false, false, js_DecompileFunctionBody);
}

JS_PUBLIC_API(JSBool)
JS_ExecuteScript(JSContext *cx, JSObject *obj, JSScript *script, jsval *rval)
{
    JS_THREADSAFE_ASSERT(cx->compartment != cx->runtime->atomsCompartment);
    CHECK_REQUEST(cx);
    assertSameCompartment(cx, obj, script);
    AutoLastFrameCheck lfc(cx);

    return Execute(cx, script, *obj, rval);
}

JS_PUBLIC_API(JSBool)
JS_ExecuteScriptVersion(JSContext *cx, JSObject *obj, JSScript *script, jsval *rval,
                        JSVersion version)
{
    AutoVersionAPI ava(cx, version);
    return JS_ExecuteScript(cx, obj, script, rval);
}

bool
EvaluateUCScriptForPrincipalsCommon(JSContext *cx, JSObject *obj,
                                    JSPrincipals *principals,
                                    const jschar *chars, uintN length,
                                    const char *filename, uintN lineno,
                                    jsval *rval, JSVersion compileVersion)
{
    JS_THREADSAFE_ASSERT(cx->compartment != cx->runtime->atomsCompartment);

    uint32 flags = TCF_COMPILE_N_GO | TCF_NEED_SCRIPT_GLOBAL;
    if (!rval)
        flags |= TCF_NO_SCRIPT_RVAL;

    CHECK_REQUEST(cx);
    AutoLastFrameCheck lfc(cx);
    JSScript *script = frontend::CompileScript(cx, obj, NULL, principals, flags, chars, length,
                                               filename, lineno, compileVersion);
    if (!script)
        return false;

    JS_ASSERT(script->getVersion() == compileVersion);

    return Execute(cx, script, *obj, rval);
}

JS_PUBLIC_API(JSBool)
JS_EvaluateUCScriptForPrincipalsVersion(JSContext *cx, JSObject *obj,
                                        JSPrincipals *principals,
                                        const jschar *chars, uintN length,
                                        const char *filename, uintN lineno,
                                        jsval *rval, JSVersion version)
{
    AutoVersionAPI avi(cx, version);
    return EvaluateUCScriptForPrincipalsCommon(cx, obj, principals, chars, length,
                                               filename, lineno, rval, avi.version());
}

JS_PUBLIC_API(JSBool)
JS_EvaluateUCScriptForPrincipals(JSContext *cx, JSObject *obj,
                                 JSPrincipals *principals,
                                 const jschar *chars, uintN length,
                                 const char *filename, uintN lineno,
                                 jsval *rval)
{
    return EvaluateUCScriptForPrincipalsCommon(cx, obj, principals, chars, length,
                                               filename, lineno, rval, cx->findVersion());
}

JS_PUBLIC_API(JSBool)
JS_EvaluateUCScript(JSContext *cx, JSObject *obj, const jschar *chars, uintN length,
                    const char *filename, uintN lineno, jsval *rval)
{
    JS_THREADSAFE_ASSERT(cx->compartment != cx->runtime->atomsCompartment);
    return JS_EvaluateUCScriptForPrincipals(cx, obj, NULL, chars, length, filename, lineno, rval);
}

/* Ancient uintN nbytes is part of API/ABI, so use size_t length local. */
JS_PUBLIC_API(JSBool)
JS_EvaluateScriptForPrincipals(JSContext *cx, JSObject *obj, JSPrincipals *principals,
                               const char *bytes, uintN nbytes,
                               const char *filename, uintN lineno, jsval *rval)
{
    JS_THREADSAFE_ASSERT(cx->compartment != cx->runtime->atomsCompartment);
    size_t length = nbytes;
    jschar *chars = InflateString(cx, bytes, &length);
    if (!chars)
        return JS_FALSE;
    JSBool ok = JS_EvaluateUCScriptForPrincipals(cx, obj, principals, chars, length,
                                                 filename, lineno, rval);
    cx->free_(chars);
    return ok;
}

JS_PUBLIC_API(JSBool)
JS_EvaluateScriptForPrincipalsVersion(JSContext *cx, JSObject *obj, JSPrincipals *principals,
                                      const char *bytes, uintN nbytes,
                                      const char *filename, uintN lineno, jsval *rval, JSVersion version)
{
    AutoVersionAPI avi(cx, version);
    return JS_EvaluateScriptForPrincipals(cx, obj, principals, bytes, nbytes, filename, lineno,
                                          rval);
}

JS_PUBLIC_API(JSBool)
JS_EvaluateScript(JSContext *cx, JSObject *obj, const char *bytes, uintN nbytes,
                  const char *filename, uintN lineno, jsval *rval)
{
    JS_THREADSAFE_ASSERT(cx->compartment != cx->runtime->atomsCompartment);
    return JS_EvaluateScriptForPrincipals(cx, obj, NULL, bytes, nbytes, filename, lineno, rval);
}

JS_PUBLIC_API(JSBool)
JS_CallFunction(JSContext *cx, JSObject *obj, JSFunction *fun, uintN argc, jsval *argv,
                jsval *rval)
{
    JS_THREADSAFE_ASSERT(cx->compartment != cx->runtime->atomsCompartment);
    CHECK_REQUEST(cx);
    assertSameCompartment(cx, obj, fun, JSValueArray(argv, argc));
    AutoLastFrameCheck lfc(cx);

    return Invoke(cx, ObjectOrNullValue(obj), ObjectValue(*fun), argc, argv, rval);
}

JS_PUBLIC_API(JSBool)
JS_CallFunctionName(JSContext *cx, JSObject *obj, const char *name, uintN argc, jsval *argv,
                    jsval *rval)
{
    JS_THREADSAFE_ASSERT(cx->compartment != cx->runtime->atomsCompartment);
    CHECK_REQUEST(cx);
    assertSameCompartment(cx, obj, JSValueArray(argv, argc));
    AutoLastFrameCheck lfc(cx);

    Value v;
    JSAtom *atom = js_Atomize(cx, name, strlen(name));
    return atom &&
           js_GetMethod(cx, obj, ATOM_TO_JSID(atom), JSGET_NO_METHOD_BARRIER, &v) &&
           Invoke(cx, ObjectOrNullValue(obj), v, argc, argv, rval);
}

JS_PUBLIC_API(JSBool)
JS_CallFunctionValue(JSContext *cx, JSObject *obj, jsval fval, uintN argc, jsval *argv,
                     jsval *rval)
{
    JS_THREADSAFE_ASSERT(cx->compartment != cx->runtime->atomsCompartment);
    CHECK_REQUEST(cx);
    assertSameCompartment(cx, obj, fval, JSValueArray(argv, argc));
    AutoLastFrameCheck lfc(cx);

    return Invoke(cx, ObjectOrNullValue(obj), fval, argc, argv, rval);
}

namespace JS {

JS_PUBLIC_API(bool)
Call(JSContext *cx, jsval thisv, jsval fval, uintN argc, jsval *argv, jsval *rval)
{
    CHECK_REQUEST(cx);
    assertSameCompartment(cx, thisv, fval, JSValueArray(argv, argc));
    AutoLastFrameCheck lfc(cx);

    return Invoke(cx, thisv, fval, argc, argv, rval);
}

} // namespace JS

JS_PUBLIC_API(JSObject *)
JS_New(JSContext *cx, JSObject *ctor, uintN argc, jsval *argv)
{
    CHECK_REQUEST(cx);
    assertSameCompartment(cx, ctor, JSValueArray(argv, argc));
    AutoLastFrameCheck lfc(cx);

    // This is not a simple variation of JS_CallFunctionValue because JSOP_NEW
    // is not a simple variation of JSOP_CALL. We have to determine what class
    // of object to create, create it, and clamp the return value to an object,
    // among other details. InvokeConstructor does the hard work.
    InvokeArgsGuard args;
    if (!cx->stack.pushInvokeArgs(cx, argc, &args))
        return NULL;

    args.calleev().setObject(*ctor);
    args.thisv().setNull();
    memcpy(args.array(), argv, argc * sizeof(jsval));

    if (!InvokeConstructor(cx, args))
        return NULL;

    if (!args.rval().isObject()) {
        /*
         * Although constructors may return primitives (via proxies), this
         * API is asking for an object, so we report an error.
         */
        JSAutoByteString bytes;
        if (js_ValueToPrintable(cx, args.rval(), &bytes)) {
            JS_ReportErrorNumber(cx, js_GetErrorMessage, NULL, JSMSG_BAD_NEW_RESULT,
                                 bytes.ptr());
        }
        return NULL;
    }

    return &args.rval().toObject();
}

JS_PUBLIC_API(JSOperationCallback)
JS_SetOperationCallback(JSContext *cx, JSOperationCallback callback)
{
#ifdef JS_THREADSAFE
    JS_ASSERT(CURRENT_THREAD_IS_ME(cx->thread()));
#endif
    JSOperationCallback old = cx->operationCallback;
    cx->operationCallback = callback;
    return old;
}

JS_PUBLIC_API(JSOperationCallback)
JS_GetOperationCallback(JSContext *cx)
{
    return cx->operationCallback;
}

JS_PUBLIC_API(void)
JS_TriggerOperationCallback(JSContext *cx)
{
#ifdef JS_THREADSAFE
    AutoLockGC lock(cx->runtime);
#endif
    TriggerOperationCallback(cx);
}

JS_PUBLIC_API(void)
JS_TriggerAllOperationCallbacks(JSRuntime *rt)
{
#ifdef JS_THREADSAFE
    AutoLockGC lock(rt);
#endif
    TriggerAllOperationCallbacks(rt);
}

JS_PUBLIC_API(JSBool)
JS_IsRunning(JSContext *cx)
{
    /*
     * The use of cx->fp below is safe. Rationale: Here we don't care if the
     * interpreter state is stale. We just want to know if there *is* any
     * interpreter state.
     */
    VOUCH_DOES_NOT_REQUIRE_STACK();

#ifdef JS_THREADSAFE
    if (!cx->thread())
        return false;
#endif

    StackFrame *fp = cx->maybefp();
    while (fp && fp->isDummyFrame())
        fp = fp->prev();
    return fp != NULL;
}

JS_PUBLIC_API(JSBool)
JS_SaveFrameChain(JSContext *cx)
{
    CHECK_REQUEST(cx);
    return cx->stack.saveFrameChain();
}

JS_PUBLIC_API(void)
JS_RestoreFrameChain(JSContext *cx)
{
    CHECK_REQUEST(cx);
    cx->stack.restoreFrameChain();
}

/************************************************************************/
JS_PUBLIC_API(JSString *)
JS_NewStringCopyN(JSContext *cx, const char *s, size_t n)
{
    CHECK_REQUEST(cx);
    return js_NewStringCopyN(cx, s, n);
}

JS_PUBLIC_API(JSString *)
JS_NewStringCopyZ(JSContext *cx, const char *s)
{
    size_t n;
    jschar *js;
    JSString *str;

    CHECK_REQUEST(cx);
    if (!s)
        return cx->runtime->emptyString;
    n = strlen(s);
    js = InflateString(cx, s, &n);
    if (!js)
        return NULL;
    str = js_NewString(cx, js, n);
    if (!str)
        cx->free_(js);
    return str;
}

JS_PUBLIC_API(JSBool)
JS_StringHasBeenInterned(JSContext *cx, JSString *str)
{
    CHECK_REQUEST(cx);

    if (!str->isAtom())
        return false;

    return AtomIsInterned(cx, &str->asAtom());
}

JS_PUBLIC_API(JSString *)
JS_InternJSString(JSContext *cx, JSString *str)
{
    CHECK_REQUEST(cx);
    JSAtom *atom = js_AtomizeString(cx, str, InternAtom);
    JS_ASSERT_IF(atom, JS_StringHasBeenInterned(cx, atom));
    return atom;
}

JS_PUBLIC_API(JSString *)
JS_InternString(JSContext *cx, const char *s)
{
    CHECK_REQUEST(cx);
    JSAtom *atom = js_Atomize(cx, s, strlen(s), InternAtom);
    JS_ASSERT_IF(atom, JS_StringHasBeenInterned(cx, atom));
    return atom;
}

JS_PUBLIC_API(JSString *)
JS_NewUCString(JSContext *cx, jschar *chars, size_t length)
{
    CHECK_REQUEST(cx);
    return js_NewString(cx, chars, length);
}

JS_PUBLIC_API(JSString *)
JS_NewUCStringCopyN(JSContext *cx, const jschar *s, size_t n)
{
    CHECK_REQUEST(cx);
    return js_NewStringCopyN(cx, s, n);
}

JS_PUBLIC_API(JSString *)
JS_NewUCStringCopyZ(JSContext *cx, const jschar *s)
{
    CHECK_REQUEST(cx);
    if (!s)
        return cx->runtime->emptyString;
    return js_NewStringCopyZ(cx, s);
}

JS_PUBLIC_API(JSString *)
JS_InternUCStringN(JSContext *cx, const jschar *s, size_t length)
{
    CHECK_REQUEST(cx);
    JSAtom *atom = js_AtomizeChars(cx, s, length, InternAtom);
    JS_ASSERT_IF(atom, JS_StringHasBeenInterned(cx, atom));
    return atom;
}

JS_PUBLIC_API(JSString *)
JS_InternUCString(JSContext *cx, const jschar *s)
{
    return JS_InternUCStringN(cx, s, js_strlen(s));
}

JS_PUBLIC_API(size_t)
JS_GetStringLength(JSString *str)
{
    return str->length();
}

JS_PUBLIC_API(const jschar *)
JS_GetStringCharsZ(JSContext *cx, JSString *str)
{
    CHECK_REQUEST(cx);
    assertSameCompartment(cx, str);
    return str->getCharsZ(cx);
}

JS_PUBLIC_API(const jschar *)
JS_GetStringCharsZAndLength(JSContext *cx, JSString *str, size_t *plength)
{
    CHECK_REQUEST(cx);
    assertSameCompartment(cx, str);
    *plength = str->length();
    return str->getCharsZ(cx);
}

JS_PUBLIC_API(const jschar *)
JS_GetStringCharsAndLength(JSContext *cx, JSString *str, size_t *plength)
{
    CHECK_REQUEST(cx);
    assertSameCompartment(cx, str);
    *plength = str->length();
    return str->getChars(cx);
}

JS_PUBLIC_API(const jschar *)
JS_GetInternedStringChars(JSString *str)
{
    return str->asAtom().chars();
}

JS_PUBLIC_API(const jschar *)
JS_GetInternedStringCharsAndLength(JSString *str, size_t *plength)
{
    JSAtom &atom = str->asAtom();
    *plength = atom.length();
    return atom.chars();
}

extern JS_PUBLIC_API(JSFlatString *)
JS_FlattenString(JSContext *cx, JSString *str)
{
    CHECK_REQUEST(cx);
    assertSameCompartment(cx, str);
    return str->getCharsZ(cx) ? (JSFlatString *)str : NULL;
}

extern JS_PUBLIC_API(const jschar *)
JS_GetFlatStringChars(JSFlatString *str)
{
    return str->chars();
}

JS_PUBLIC_API(JSBool)
JS_CompareStrings(JSContext *cx, JSString *str1, JSString *str2, int32 *result)
{
    CHECK_REQUEST(cx);

    return CompareStrings(cx, str1, str2, result);
}

JS_PUBLIC_API(JSBool)
JS_StringEqualsAscii(JSContext *cx, JSString *str, const char *asciiBytes, JSBool *match)
{
    CHECK_REQUEST(cx);

    JSLinearString *linearStr = str->ensureLinear(cx);
    if (!linearStr)
        return false;
    *match = StringEqualsAscii(linearStr, asciiBytes);
    return true;
}

JS_PUBLIC_API(JSBool)
JS_FlatStringEqualsAscii(JSFlatString *str, const char *asciiBytes)
{
    return StringEqualsAscii(str, asciiBytes);
}

JS_PUBLIC_API(size_t)
JS_PutEscapedFlatString(char *buffer, size_t size, JSFlatString *str, char quote)
{
    return PutEscapedString(buffer, size, str, quote);
}

JS_PUBLIC_API(size_t)
JS_PutEscapedString(JSContext *cx, char *buffer, size_t size, JSString *str, char quote)
{
    JSLinearString *linearStr = str->ensureLinear(cx);
    if (!linearStr)
        return size_t(-1);
    return PutEscapedString(buffer, size, linearStr, quote);
}

JS_PUBLIC_API(JSBool)
JS_FileEscapedString(FILE *fp, JSString *str, char quote)
{
    JSLinearString *linearStr = str->ensureLinear(NULL);
    return linearStr && FileEscapedString(fp, linearStr, quote);
}

JS_PUBLIC_API(JSString *)
JS_NewGrowableString(JSContext *cx, jschar *chars, size_t length)
{
    CHECK_REQUEST(cx);
    return js_NewString(cx, chars, length);
}

JS_PUBLIC_API(JSString *)
JS_NewDependentString(JSContext *cx, JSString *str, size_t start, size_t length)
{
    CHECK_REQUEST(cx);
    return js_NewDependentString(cx, str, start, length);
}

JS_PUBLIC_API(JSString *)
JS_ConcatStrings(JSContext *cx, JSString *left, JSString *right)
{
    CHECK_REQUEST(cx);
    return js_ConcatStrings(cx, left, right);
}

JS_PUBLIC_API(const jschar *)
JS_UndependString(JSContext *cx, JSString *str)
{
    CHECK_REQUEST(cx);
    return str->getCharsZ(cx);
}

JS_PUBLIC_API(JSBool)
JS_MakeStringImmutable(JSContext *cx, JSString *str)
{
    CHECK_REQUEST(cx);
    return !!str->ensureFixed(cx);
}

JS_PUBLIC_API(JSBool)
JS_EncodeCharacters(JSContext *cx, const jschar *src, size_t srclen, char *dst, size_t *dstlenp)
{
    size_t n;
    if (!dst) {
        n = GetDeflatedStringLength(cx, src, srclen);
        if (n == (size_t)-1) {
            *dstlenp = 0;
            return JS_FALSE;
        }
        *dstlenp = n;
        return JS_TRUE;
    }

    return DeflateStringToBuffer(cx, src, srclen, dst, dstlenp);
}

JS_PUBLIC_API(JSBool)
JS_DecodeBytes(JSContext *cx, const char *src, size_t srclen, jschar *dst, size_t *dstlenp)
{
    return InflateStringToBuffer(cx, src, srclen, dst, dstlenp);
}

JS_PUBLIC_API(JSBool)
JS_DecodeUTF8(JSContext *cx, const char *src, size_t srclen, jschar *dst,
              size_t *dstlenp)
{
    return InflateUTF8StringToBuffer(cx, src, srclen, dst, dstlenp);
}

JS_PUBLIC_API(char *)
JS_EncodeString(JSContext *cx, JSString *str)
{
    const jschar *chars = str->getChars(cx);
    if (!chars)
        return NULL;
    return DeflateString(cx, chars, str->length());
}

JS_PUBLIC_API(size_t)
JS_GetStringEncodingLength(JSContext *cx, JSString *str)
{
    const jschar *chars = str->getChars(cx);
    if (!chars)
        return size_t(-1);
    return GetDeflatedStringLength(cx, chars, str->length());
}

JS_PUBLIC_API(size_t)
JS_EncodeStringToBuffer(JSString *str, char *buffer, size_t length)
{
    /*
     * FIXME bug 612141 - fix DeflateStringToBuffer interface so the result
     * would allow to distinguish between insufficient buffer and encoding
     * error.
     */
    size_t writtenLength = length;
    const jschar *chars = str->getChars(NULL);
    if (!chars)
        return size_t(-1);
    if (DeflateStringToBuffer(NULL, chars, str->length(), buffer, &writtenLength)) {
        JS_ASSERT(writtenLength <= length);
        return writtenLength;
    }
    JS_ASSERT(writtenLength <= length);
    size_t necessaryLength = GetDeflatedStringLength(NULL, chars, str->length());
    if (necessaryLength == size_t(-1))
        return size_t(-1);
    if (writtenLength != length) {
        /* Make sure that the buffer contains only valid UTF-8 sequences. */
        JS_ASSERT(js_CStringsAreUTF8);
        PodZero(buffer + writtenLength, length - writtenLength);
    }
    return necessaryLength;
}

JS_PUBLIC_API(JSBool)
JS_Stringify(JSContext *cx, jsval *vp, JSObject *replacer, jsval space,
             JSONWriteCallback callback, void *data)
{
    CHECK_REQUEST(cx);
    assertSameCompartment(cx, replacer, space);
    StringBuffer sb(cx);
    if (!js_Stringify(cx, vp, replacer, space, sb))
        return false;
    if (sb.empty()) {
        JSAtom *nullAtom = cx->runtime->atomState.nullAtom;
        return callback(nullAtom->chars(), nullAtom->length(), data);
    }
    return callback(sb.begin(), sb.length(), data);
}

JS_PUBLIC_API(JSBool)
JS_ParseJSON(JSContext *cx, const jschar *chars, uint32 len, jsval *vp)
{
    CHECK_REQUEST(cx);

    return ParseJSONWithReviver(cx, chars, len, NullValue(), vp);
}

JS_PUBLIC_API(JSBool)
JS_ParseJSONWithReviver(JSContext *cx, const jschar *chars, uint32 len, jsval reviver, jsval *vp)
{
    CHECK_REQUEST(cx);

    return ParseJSONWithReviver(cx, chars, len, reviver, vp);
}

JS_PUBLIC_API(JSBool)
JS_ReadStructuredClone(JSContext *cx, const uint64 *buf, size_t nbytes,
                       uint32 version, jsval *vp,
                       const JSStructuredCloneCallbacks *optionalCallbacks,
                       void *closure)
{
    CHECK_REQUEST(cx);

    if (version > JS_STRUCTURED_CLONE_VERSION) {
        JS_ReportErrorNumber(cx, js_GetErrorMessage, NULL, JSMSG_BAD_CLONE_VERSION);
        return false;
    }
    const JSStructuredCloneCallbacks *callbacks =
        optionalCallbacks ?
        optionalCallbacks :
        cx->runtime->structuredCloneCallbacks;
    return ReadStructuredClone(cx, buf, nbytes, vp, callbacks, closure);
}

JS_PUBLIC_API(JSBool)
JS_WriteStructuredClone(JSContext *cx, jsval v, uint64 **bufp, size_t *nbytesp,
                        const JSStructuredCloneCallbacks *optionalCallbacks,
                        void *closure)
{
    CHECK_REQUEST(cx);

    const JSStructuredCloneCallbacks *callbacks =
        optionalCallbacks ?
        optionalCallbacks :
        cx->runtime->structuredCloneCallbacks;
    return WriteStructuredClone(cx, v, (uint64_t **) bufp, nbytesp, callbacks, closure);
}

JS_PUBLIC_API(JSBool)
JS_StructuredClone(JSContext *cx, jsval v, jsval *vp,
                   const JSStructuredCloneCallbacks *optionalCallbacks,
                   void *closure)
{
    CHECK_REQUEST(cx);

    const JSStructuredCloneCallbacks *callbacks =
        optionalCallbacks ?
        optionalCallbacks :
        cx->runtime->structuredCloneCallbacks;
    JSAutoStructuredCloneBuffer buf;
    return buf.write(cx, v, callbacks, closure) &&
           buf.read(cx, vp, callbacks, closure);
}

void
JSAutoStructuredCloneBuffer::clear()
{
    if (data_) {
        Foreground::free_(data_);
        data_ = NULL;
        nbytes_ = 0;
        version_ = 0;
    }
}

void
JSAutoStructuredCloneBuffer::adopt(JSUint64 *data, size_t nbytes, JSUint32 version)
{
    clear();
    data_ = data;
    nbytes_ = nbytes;
    version_ = version;
}

bool
JSAutoStructuredCloneBuffer::copy(const JSUint64 *srcData, size_t nbytes, JSUint32 version)
{
    JSUint64 *newData = static_cast<JSUint64 *>(OffTheBooks::malloc_(nbytes));
    if (!newData)
        return false;

    memcpy(newData, srcData, nbytes);

    clear();
    data_ = newData;
    nbytes_ = nbytes;
    version_ = version;
    return true;
}
void
JSAutoStructuredCloneBuffer::steal(JSUint64 **datap, size_t *nbytesp, JSUint32 *versionp)
{
    *datap = data_;
    *nbytesp = nbytes_;
    if (versionp)
        *versionp = version_;

    data_ = NULL;
    nbytes_ = 0;
    version_ = 0;
}

bool
JSAutoStructuredCloneBuffer::read(JSContext *cx, jsval *vp,
                                  const JSStructuredCloneCallbacks *optionalCallbacks,
                                  void *closure) const
{
    JS_ASSERT(cx);
    JS_ASSERT(data_);
    return !!JS_ReadStructuredClone(cx, data_, nbytes_, version_, vp,
                                    optionalCallbacks, closure);
}

bool
JSAutoStructuredCloneBuffer::write(JSContext *cx, jsval v,
                                   const JSStructuredCloneCallbacks *optionalCallbacks,
                                   void *closure)
{
    clear();
    bool ok = !!JS_WriteStructuredClone(cx, v, &data_, &nbytes_,
                                        optionalCallbacks, closure);
    if (!ok) {
        data_ = NULL;
        nbytes_ = 0;
        version_ = JS_STRUCTURED_CLONE_VERSION;
    }
    return ok;
}

void
JSAutoStructuredCloneBuffer::swap(JSAutoStructuredCloneBuffer &other)
{
    JSUint64 *data = other.data_;
    size_t nbytes = other.nbytes_;
    JSUint32 version = other.version_;

    other.data_ = this->data_;
    other.nbytes_ = this->nbytes_;
    other.version_ = this->version_;

    this->data_ = data;
    this->nbytes_ = nbytes;
    this->version_ = version;
}

JS_PUBLIC_API(void)
JS_SetStructuredCloneCallbacks(JSRuntime *rt, const JSStructuredCloneCallbacks *callbacks)
{
    rt->structuredCloneCallbacks = callbacks;
}

JS_PUBLIC_API(JSBool)
JS_ReadUint32Pair(JSStructuredCloneReader *r, uint32 *p1, uint32 *p2)
{
    return r->input().readPair((uint32_t *) p1, (uint32_t *) p2);
}

JS_PUBLIC_API(JSBool)
JS_ReadBytes(JSStructuredCloneReader *r, void *p, size_t len)
{
    return r->input().readBytes(p, len);
}

JS_PUBLIC_API(JSBool)
JS_WriteUint32Pair(JSStructuredCloneWriter *w, uint32 tag, uint32 data)
{
    return w->output().writePair(tag, data);
}

JS_PUBLIC_API(JSBool)
JS_WriteBytes(JSStructuredCloneWriter *w, const void *p, size_t len)
{
    return w->output().writeBytes(p, len);
}

/*
 * The following determines whether C Strings are to be treated as UTF-8
 * or ISO-8859-1.  For correct operation, it must be set prior to the
 * first call to JS_NewRuntime.
 */
#ifndef JS_C_STRINGS_ARE_UTF8
JSBool js_CStringsAreUTF8 = JS_FALSE;
#endif

JS_PUBLIC_API(JSBool)
JS_CStringsAreUTF8()
{
    return js_CStringsAreUTF8;
}

JS_PUBLIC_API(void)
JS_SetCStringsAreUTF8()
{
    JS_ASSERT(!js_NewRuntimeWasCalled);

#ifndef JS_C_STRINGS_ARE_UTF8
    js_CStringsAreUTF8 = JS_TRUE;
#endif
}

/************************************************************************/

JS_PUBLIC_API(void)
JS_ReportError(JSContext *cx, const char *format, ...)
{
    va_list ap;

    va_start(ap, format);
    js_ReportErrorVA(cx, JSREPORT_ERROR, format, ap);
    va_end(ap);
}

JS_PUBLIC_API(void)
JS_ReportErrorNumber(JSContext *cx, JSErrorCallback errorCallback,
                     void *userRef, const uintN errorNumber, ...)
{
    va_list ap;

    va_start(ap, errorNumber);
    js_ReportErrorNumberVA(cx, JSREPORT_ERROR, errorCallback, userRef,
                           errorNumber, JS_TRUE, ap);
    va_end(ap);
}

JS_PUBLIC_API(void)
JS_ReportErrorNumberUC(JSContext *cx, JSErrorCallback errorCallback,
                     void *userRef, const uintN errorNumber, ...)
{
    va_list ap;

    va_start(ap, errorNumber);
    js_ReportErrorNumberVA(cx, JSREPORT_ERROR, errorCallback, userRef,
                           errorNumber, JS_FALSE, ap);
    va_end(ap);
}

JS_PUBLIC_API(JSBool)
JS_ReportWarning(JSContext *cx, const char *format, ...)
{
    va_list ap;
    JSBool ok;

    va_start(ap, format);
    ok = js_ReportErrorVA(cx, JSREPORT_WARNING, format, ap);
    va_end(ap);
    return ok;
}

JS_PUBLIC_API(JSBool)
JS_ReportErrorFlagsAndNumber(JSContext *cx, uintN flags,
                             JSErrorCallback errorCallback, void *userRef,
                             const uintN errorNumber, ...)
{
    va_list ap;
    JSBool ok;

    va_start(ap, errorNumber);
    ok = js_ReportErrorNumberVA(cx, flags, errorCallback, userRef,
                                errorNumber, JS_TRUE, ap);
    va_end(ap);
    return ok;
}

JS_PUBLIC_API(JSBool)
JS_ReportErrorFlagsAndNumberUC(JSContext *cx, uintN flags,
                               JSErrorCallback errorCallback, void *userRef,
                               const uintN errorNumber, ...)
{
    va_list ap;
    JSBool ok;

    va_start(ap, errorNumber);
    ok = js_ReportErrorNumberVA(cx, flags, errorCallback, userRef,
                                errorNumber, JS_FALSE, ap);
    va_end(ap);
    return ok;
}

JS_PUBLIC_API(void)
JS_ReportOutOfMemory(JSContext *cx)
{
    js_ReportOutOfMemory(cx);
}

JS_PUBLIC_API(void)
JS_ReportAllocationOverflow(JSContext *cx)
{
    js_ReportAllocationOverflow(cx);
}

JS_PUBLIC_API(JSErrorReporter)
JS_SetErrorReporter(JSContext *cx, JSErrorReporter er)
{
    JSErrorReporter older;

    older = cx->errorReporter;
    cx->errorReporter = er;
    return older;
}

/************************************************************************/

/*
 * Dates.
 */
JS_PUBLIC_API(JSObject *)
JS_NewDateObject(JSContext *cx, int year, int mon, int mday, int hour, int min, int sec)
{
    CHECK_REQUEST(cx);
    return js_NewDateObject(cx, year, mon, mday, hour, min, sec);
}

JS_PUBLIC_API(JSObject *)
JS_NewDateObjectMsec(JSContext *cx, jsdouble msec)
{
    CHECK_REQUEST(cx);
    return js_NewDateObjectMsec(cx, msec);
}

JS_PUBLIC_API(JSBool)
JS_ObjectIsDate(JSContext *cx, JSObject *obj)
{
    JS_ASSERT(obj);
    return obj->isDate();
}

/************************************************************************/

/*
 * Regular Expressions.
 */
JS_PUBLIC_API(JSObject *)
JS_NewRegExpObject(JSContext *cx, JSObject *obj, char *bytes, size_t length, uintN flags)
{
    CHECK_REQUEST(cx);
    jschar *chars = InflateString(cx, bytes, &length);
    if (!chars)
        return NULL;

    RegExpStatics *res = obj->asGlobal()->getRegExpStatics();
    RegExpObject *reobj = RegExpObject::create(cx, res, chars, length, RegExpFlag(flags), NULL);
    cx->free_(chars);
    return reobj;
}

JS_PUBLIC_API(JSObject *)
JS_NewUCRegExpObject(JSContext *cx, JSObject *obj, jschar *chars, size_t length, uintN flags)
{
    CHECK_REQUEST(cx);
    RegExpStatics *res = obj->asGlobal()->getRegExpStatics();
    return RegExpObject::create(cx, res, chars, length, RegExpFlag(flags), NULL);
}

JS_PUBLIC_API(void)
JS_SetRegExpInput(JSContext *cx, JSObject *obj, JSString *input, JSBool multiline)
{
    CHECK_REQUEST(cx);
    assertSameCompartment(cx, input);

    obj->asGlobal()->getRegExpStatics()->reset(cx, input, !!multiline);
}

JS_PUBLIC_API(void)
JS_ClearRegExpStatics(JSContext *cx, JSObject *obj)
{
    CHECK_REQUEST(cx);
    JS_ASSERT(obj);

    obj->asGlobal()->getRegExpStatics()->clear();
}

JS_PUBLIC_API(JSBool)
JS_ExecuteRegExp(JSContext *cx, JSObject *obj, JSObject *reobj, jschar *chars, size_t length,
                 size_t *indexp, JSBool test, jsval *rval)
{
    CHECK_REQUEST(cx);

    RegExpStatics *res = obj->asGlobal()->getRegExpStatics();
    return ExecuteRegExp(cx, res, reobj->asRegExp(), NULL, chars, length,
                         indexp, test ? RegExpTest : RegExpExec, rval);
}

JS_PUBLIC_API(JSObject *)
JS_NewRegExpObjectNoStatics(JSContext *cx, char *bytes, size_t length, uintN flags)
{
    CHECK_REQUEST(cx);
    jschar *chars = InflateString(cx, bytes, &length);
    if (!chars)
        return NULL;
    RegExpObject *reobj = RegExpObject::createNoStatics(cx, chars, length, RegExpFlag(flags), NULL);
    cx->free_(chars);
    return reobj;
}

JS_PUBLIC_API(JSObject *)
JS_NewUCRegExpObjectNoStatics(JSContext *cx, jschar *chars, size_t length, uintN flags)
{
    CHECK_REQUEST(cx);
    return RegExpObject::createNoStatics(cx, chars, length, RegExpFlag(flags), NULL);
}

JS_PUBLIC_API(JSBool)
JS_ExecuteRegExpNoStatics(JSContext *cx, JSObject *obj, jschar *chars, size_t length,
                          size_t *indexp, JSBool test, jsval *rval)
{
    CHECK_REQUEST(cx);

    return ExecuteRegExp(cx, NULL, obj->asRegExp(), NULL, chars, length, indexp,
                         test ? RegExpTest : RegExpExec, rval);
}

JS_PUBLIC_API(JSBool)
JS_ObjectIsRegExp(JSContext *cx, JSObject *obj)
{
    JS_ASSERT(obj);
    return obj->isRegExp();
}

JS_PUBLIC_API(uintN)
JS_GetRegExpFlags(JSContext *cx, JSObject *obj)
{
    CHECK_REQUEST(cx);

    return obj->asRegExp()->getFlags();
}

JS_PUBLIC_API(JSString *)
JS_GetRegExpSource(JSContext *cx, JSObject *obj)
{
    CHECK_REQUEST(cx);

    return obj->asRegExp()->getSource();
}

/************************************************************************/

JS_PUBLIC_API(void)
JS_SetLocaleCallbacks(JSContext *cx, JSLocaleCallbacks *callbacks)
{
    cx->localeCallbacks = callbacks;
}

JS_PUBLIC_API(JSLocaleCallbacks *)
JS_GetLocaleCallbacks(JSContext *cx)
{
    return cx->localeCallbacks;
}

/************************************************************************/

JS_PUBLIC_API(JSBool)
JS_IsExceptionPending(JSContext *cx)
{
    return (JSBool) cx->isExceptionPending();
}

JS_PUBLIC_API(JSBool)
JS_GetPendingException(JSContext *cx, jsval *vp)
{
    CHECK_REQUEST(cx);
    if (!cx->isExceptionPending())
        return JS_FALSE;
    *vp = cx->getPendingException();
    assertSameCompartment(cx, *vp);
    return JS_TRUE;
}

JS_PUBLIC_API(void)
JS_SetPendingException(JSContext *cx, jsval v)
{
    CHECK_REQUEST(cx);
    assertSameCompartment(cx, v);
    cx->setPendingException(v);
}

JS_PUBLIC_API(void)
JS_ClearPendingException(JSContext *cx)
{
    cx->clearPendingException();
}

JS_PUBLIC_API(JSBool)
JS_ReportPendingException(JSContext *cx)
{
    JSBool ok;
    JSPackedBool save;

    CHECK_REQUEST(cx);

    /*
     * Set cx->generatingError to suppress the standard error-to-exception
     * conversion done by all {js,JS}_Report* functions except for OOM.  The
     * cx->generatingError flag was added to suppress recursive divergence
     * under js_ErrorToException, but it serves for our purposes here too.
     */
    save = cx->generatingError;
    cx->generatingError = JS_TRUE;
    ok = js_ReportUncaughtException(cx);
    cx->generatingError = save;
    return ok;
}

struct JSExceptionState {
    JSBool throwing;
    jsval  exception;
};

JS_PUBLIC_API(JSExceptionState *)
JS_SaveExceptionState(JSContext *cx)
{
    JSExceptionState *state;

    CHECK_REQUEST(cx);
    state = (JSExceptionState *) cx->malloc_(sizeof(JSExceptionState));
    if (state) {
        state->throwing = JS_GetPendingException(cx, &state->exception);
        if (state->throwing && JSVAL_IS_GCTHING(state->exception))
            js_AddRoot(cx, &state->exception, "JSExceptionState.exception");
    }
    return state;
}

JS_PUBLIC_API(void)
JS_RestoreExceptionState(JSContext *cx, JSExceptionState *state)
{
    CHECK_REQUEST(cx);
    if (state) {
        if (state->throwing)
            JS_SetPendingException(cx, state->exception);
        else
            JS_ClearPendingException(cx);
        JS_DropExceptionState(cx, state);
    }
}

JS_PUBLIC_API(void)
JS_DropExceptionState(JSContext *cx, JSExceptionState *state)
{
    CHECK_REQUEST(cx);
    if (state) {
        if (state->throwing && JSVAL_IS_GCTHING(state->exception)) {
            assertSameCompartment(cx, state->exception);
            JS_RemoveValueRoot(cx, &state->exception);
        }
        cx->free_(state);
    }
}

JS_PUBLIC_API(JSErrorReport *)
JS_ErrorFromException(JSContext *cx, jsval v)
{
    CHECK_REQUEST(cx);
    assertSameCompartment(cx, v);
    return js_ErrorFromException(cx, v);
}

JS_PUBLIC_API(JSBool)
JS_ThrowReportedError(JSContext *cx, const char *message,
                      JSErrorReport *reportp)
{
    return JS_IsRunning(cx) &&
           js_ErrorToException(cx, message, reportp, NULL, NULL);
}

JS_PUBLIC_API(JSBool)
JS_ThrowStopIteration(JSContext *cx)
{
    return js_ThrowStopIteration(cx);
}

/*
 * Get the owning thread id of a context. Returns 0 if the context is not
 * owned by any thread.
 */
JS_PUBLIC_API(jsword)
JS_GetContextThread(JSContext *cx)
{
#ifdef JS_THREADSAFE
    return reinterpret_cast<jsword>(JS_THREAD_ID(cx));
#else
    return 0;
#endif
}

/*
 * Set the current thread as the owning thread of a context. Returns the
 * old owning thread id, or -1 if the operation failed.
 */
JS_PUBLIC_API(jsword)
JS_SetContextThread(JSContext *cx)
{
    JS_AbortIfWrongThread(cx->runtime);

#ifdef JS_THREADSAFE
    JS_ASSERT(!cx->outstandingRequests);
    if (cx->thread()) {
        JS_ASSERT(CURRENT_THREAD_IS_ME(cx->thread()));
        return reinterpret_cast<jsword>(cx->thread()->id);
    }

    if (!js_InitContextThreadAndLockGC(cx)) {
        js_ReportOutOfMemory(cx);
        return -1;
    }

    JS_UNLOCK_GC(cx->runtime);
#endif
    return 0;
}

extern JS_PUBLIC_API(void)
JS_ClearRuntimeThread(JSRuntime *rt)
{
#ifdef JS_THREADSAFE
    rt->clearOwnerThread();
#endif
}

extern JS_PUBLIC_API(void)
JS_SetRuntimeThread(JSRuntime *rt)
{
#ifdef JS_THREADSAFE
    rt->setOwnerThread();
#endif
}

extern JS_NEVER_INLINE JS_PUBLIC_API(void)
JS_AbortIfWrongThread(JSRuntime *rt)
{
#ifdef JS_THREADSAFE
    if (!rt->onOwnerThread())
        JS_Assert("rt->onOwnerThread()", __FILE__, __LINE__);
#endif
}

JS_PUBLIC_API(jsword)
JS_ClearContextThread(JSContext *cx)
{
    JS_AbortIfWrongThread(cx->runtime);

#ifdef JS_THREADSAFE
    /*
     * cx must have exited all requests it entered and, if cx is associated
     * with a thread, this must be called only from that thread.  If not, this
     * is a harmless no-op.
     */
    JS_ASSERT(cx->outstandingRequests == 0);
    JSThread *t = cx->thread();
    if (!t)
        return 0;
    JS_ASSERT(CURRENT_THREAD_IS_ME(t));

    /*
     * We must not race with a GC that accesses cx->thread for all threads,
     * see bug 476934.
     */
    JSRuntime *rt = cx->runtime;
    AutoLockGC lock(rt);
    js_WaitForGC(rt);
    js_ClearContextThread(cx);
    JS_ASSERT_IF(JS_CLIST_IS_EMPTY(&t->contextList), !t->data.requestDepth);

    /*
     * We can access t->id as long as the GC lock is held and we cannot race
     * with the GC that may delete t.
     */
    return reinterpret_cast<jsword>(t->id);
#else
    return 0;
#endif
}

#ifdef JS_GC_ZEAL
JS_PUBLIC_API(void)
JS_SetGCZeal(JSContext *cx, uint8 zeal, uint32 frequency, JSBool compartment)
{
    bool schedule = zeal >= js::gc::ZealAllocThreshold && zeal < js::gc::ZealVerifierThreshold;
    cx->runtime->gcZeal_ = zeal;
    cx->runtime->gcZealFrequency = frequency;
    cx->runtime->gcNextScheduled = schedule ? frequency : 0;
    cx->runtime->gcDebugCompartmentGC = !!compartment;
}

JS_PUBLIC_API(void)
JS_ScheduleGC(JSContext *cx, uint32 count, JSBool compartment)
{
    cx->runtime->gcNextScheduled = count;
    cx->runtime->gcDebugCompartmentGC = !!compartment;
}
#endif

JS_FRIEND_API(void *)
js_GetCompartmentPrivate(JSCompartment *compartment)
{
    return compartment->data;
}

/************************************************************************/

JS_PUBLIC_API(void)
JS_RegisterReference(void **ref)
{
}

JS_PUBLIC_API(void)
JS_ModifyReference(void **ref, void *newval)
{
    // XPConnect uses the lower bits of its JSObject refs for evil purposes,
    // so we need to fix this.
    void *thing = *ref;
    *ref = newval;
    thing = (void *)((uintptr_t)thing & ~7);
    if (!thing)
        return;
    JS_ASSERT(!static_cast<gc::Cell *>(thing)->compartment()->rt->gcRunning);
    uint32 kind = GetGCThingTraceKind(thing);
    if (kind == JSTRACE_OBJECT)
        JSObject::writeBarrierPre((JSObject *) thing);
    else if (kind == JSTRACE_STRING)
        JSString::writeBarrierPre((JSString *) thing);
    else
        JS_NOT_REACHED("invalid trace kind");
}

JS_PUBLIC_API(void)
JS_UnregisterReference(void **ref)
{
    // For now we just want to trigger a write barrier.
    JS_ModifyReference(ref, NULL);
}

JS_PUBLIC_API(void)
JS_UnregisterReferenceRT(JSRuntime *rt, void **ref)
{
    // For now we just want to trigger a write barrier.
    if (!rt->gcRunning)
        JS_ModifyReference(ref, NULL);
}

JS_PUBLIC_API(void)
JS_RegisterValue(jsval *val)
{
}

JS_PUBLIC_API(void)
JS_ModifyValue(jsval *val, jsval newval)
{
    HeapValue::writeBarrierPre(*val);
    *val = newval;
}

JS_PUBLIC_API(void)
JS_UnregisterValue(jsval *val)
{
    JS_ModifyValue(val, JSVAL_VOID);
}

JS_PUBLIC_API(void)
JS_UnregisterValueRT(JSRuntime *rt, jsval *val)
{
    if (!rt->gcRunning)
        JS_ModifyValue(val, JSVAL_VOID);
}

JS_PUBLIC_API(JSTracer *)
JS_GetIncrementalGCTracer(JSRuntime *rt)
{
    return rt->gcIncrementalTracer;
}

/************************************************************************/

#if !defined(STATIC_EXPORTABLE_JS_API) && !defined(STATIC_JS_API) && defined(XP_WIN)

#include "jswin.h"

/*
 * Initialization routine for the JS DLL.
 */
BOOL WINAPI DllMain (HINSTANCE hDLL, DWORD dwReason, LPVOID lpReserved)
{
    return TRUE;
}

#endif

JS_PUBLIC_API(JSBool)
JS_IndexToId(JSContext *cx, uint32 index, jsid *id)
{
    return IndexToId(cx, index, id);
}

JS_PUBLIC_API(JSBool)
JS_IsIdentifier(JSContext *cx, JSString *str, JSBool *isIdentifier)
{
    assertSameCompartment(cx, str);

    JSLinearString* linearStr = str->ensureLinear(cx);
    if (!linearStr)
        return false;

    *isIdentifier = js::IsIdentifier(linearStr);
    return true;
}

#ifdef JS_THREADSAFE
static PRStatus
CallOnce(void *func)
{
    JSInitCallback init = JS_DATA_TO_FUNC_PTR(JSInitCallback, func);
    return init() ? PR_SUCCESS : PR_FAILURE;
}
#endif

JS_PUBLIC_API(JSBool)
JS_CallOnce(JSCallOnceType *once, JSInitCallback func)
{
#ifdef JS_THREADSAFE
    return PR_CallOnceWithArg(once, CallOnce, JS_FUNC_TO_DATA_PTR(void *, func)) == PR_SUCCESS;
#else
    if (!*once) {
        *once = true;
        return func();
    } else {
        return JS_TRUE;
    }
#endif
}<|MERGE_RESOLUTION|>--- conflicted
+++ resolved
@@ -4523,12 +4523,8 @@
             fun = js_DefineFunction(cx, ctor, ATOM_TO_JSID(atom),
                                     js_generic_native_method_dispatcher,
                                     fs->nargs + 1,
-<<<<<<< HEAD
-                                    flags & ~JSFUN_TRCINFO,
+                                    flags,
                                     JSFunction::ExtendedFinalizeKind);
-=======
-                                    flags);
->>>>>>> 1fa0abb2
             if (!fun)
                 return JS_FALSE;
 
