/* -*- Mode: C; tab-width: 8; indent-tabs-mode: nil; c-basic-offset: 4 -*-
 *
 * ***** BEGIN LICENSE BLOCK *****
 * Version: MPL 1.1/GPL 2.0/LGPL 2.1
 *
 * The contents of this file are subject to the Mozilla Public License Version
 * 1.1 (the "License"); you may not use this file except in compliance with
 * the License. You may obtain a copy of the License at
 * http://www.mozilla.org/MPL/
 *
 * Software distributed under the License is distributed on an "AS IS" basis,
 * WITHOUT WARRANTY OF ANY KIND, either express or implied. See the License
 * for the specific language governing rights and limitations under the
 * License.
 *
 * The Original Code is Mozilla Communicator client code, released
 * March 31, 1998.
 *
 * The Initial Developer of the Original Code is
 * Netscape Communications Corporation.
 * Portions created by the Initial Developer are Copyright (C) 1998
 * the Initial Developer. All Rights Reserved.
 *
 * Contributor(s):
 *
 * Alternatively, the contents of this file may be used under the terms of
 * either of the GNU General Public License Version 2 or later (the "GPL"),
 * or the GNU Lesser General Public License Version 2.1 or later (the "LGPL"),
 * in which case the provisions of the GPL or the LGPL are applicable instead
 * of those above. If you wish to allow use of your version of this file only
 * under the terms of either the GPL or the LGPL, and not to allow others to
 * use your version of this file under the terms of the MPL, indicate your
 * decision by deleting the provisions above and replace them with the notice
 * and other provisions required by the GPL or the LGPL. If you do not delete
 * the provisions above, a recipient may use your version of this file under
 * the terms of any one of the MPL, the GPL or the LGPL.
 *
 * ***** END LICENSE BLOCK ***** */

/*
 * JS Date class interface.
 */

#ifndef jsdate_h___
#define jsdate_h___

<<<<<<< HEAD
extern js::Class js_DateClass;
=======
#include "jsobj.h"

JS_BEGIN_EXTERN_C

extern JSClass js_DateClass;
>>>>>>> a8480b66

inline bool
JSObject::isDate() const
{
    return getClass() == &js_DateClass;
}

extern JSObject *
js_InitDateClass(JSContext *cx, JSObject *obj);

/*
 * These functions provide a C interface to the date/time object
 */

/*
 * Construct a new Date Object from a time value given in milliseconds UTC
 * since the epoch.
 */
extern JS_FRIEND_API(JSObject*)
js_NewDateObjectMsec(JSContext* cx, jsdouble msec_time);

/*
 * Construct a new Date Object from an exploded local time value.
 *
 * Assert that mon < 12 to help catch off-by-one user errors, which are common
 * due to the 0-based month numbering copied into JS from Java (java.util.Date
 * in 1995). js_DateSetMonth (below) likewise asserts month < 12.
 */
extern JS_FRIEND_API(JSObject*)
js_NewDateObject(JSContext* cx, int year, int mon, int mday,
                 int hour, int min, int sec);

/*
 * Detect whether the internal date value is NaN.  (Because failure is
 * out-of-band for js_DateGet*)
 */
extern JS_FRIEND_API(JSBool)
js_DateIsValid(JSContext *cx, JSObject* obj);

extern JS_FRIEND_API(int)
js_DateGetYear(JSContext *cx, JSObject* obj);

extern JS_FRIEND_API(int)
js_DateGetMonth(JSContext *cx, JSObject* obj);

extern JS_FRIEND_API(int)
js_DateGetDate(JSContext *cx, JSObject* obj);

extern JS_FRIEND_API(int)
js_DateGetHours(JSContext *cx, JSObject* obj);

extern JS_FRIEND_API(int)
js_DateGetMinutes(JSContext *cx, JSObject* obj);

extern JS_FRIEND_API(int)
js_DateGetSeconds(JSContext *cx, JSObject* obj);

extern JS_FRIEND_API(void)
js_DateSetYear(JSContext *cx, JSObject *obj, int year);

extern JS_FRIEND_API(void)
js_DateSetMonth(JSContext *cx, JSObject *obj, int month);

extern JS_FRIEND_API(void)
js_DateSetDate(JSContext *cx, JSObject *obj, int date);

extern JS_FRIEND_API(void)
js_DateSetHours(JSContext *cx, JSObject *obj, int hours);

extern JS_FRIEND_API(void)
js_DateSetMinutes(JSContext *cx, JSObject *obj, int minutes);

extern JS_FRIEND_API(void)
js_DateSetSeconds(JSContext *cx, JSObject *obj, int seconds);

extern JS_FRIEND_API(jsdouble)
js_DateGetMsecSinceEpoch(JSContext *cx, JSObject *obj);

typedef uint32 JSIntervalTime;

extern JS_FRIEND_API(JSIntervalTime)
js_IntervalNow();

/* Date constructor native. Exposed only so the JIT can know its address. */
JSBool
js_Date(JSContext *cx, JSObject *obj, uintN argc, js::Value *argv, js::Value *rval);

#endif /* jsdate_h___ */<|MERGE_RESOLUTION|>--- conflicted
+++ resolved
@@ -44,15 +44,9 @@
 #ifndef jsdate_h___
 #define jsdate_h___
 
-<<<<<<< HEAD
-extern js::Class js_DateClass;
-=======
 #include "jsobj.h"
 
-JS_BEGIN_EXTERN_C
-
 extern JSClass js_DateClass;
->>>>>>> a8480b66
 
 inline bool
 JSObject::isDate() const
