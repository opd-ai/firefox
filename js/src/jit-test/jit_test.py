--- conflicted
+++ resolved
@@ -297,11 +297,7 @@
                  for flags in OPTIONS.jitflags.split(',') ]
     for flags in jitflags:
         for flag in flags:
-<<<<<<< HEAD
-            if flag not in ('-j', '-m', '-p', '-d', '-n'):
-=======
-            if flag not in ('-j', '-m', '-a', '-p', '-d'):
->>>>>>> 30dea02b
+            if flag not in ('-j', '-m', '-a', '-p', '-d', '-n'):
                 print('Invalid jit flag: "%s"'%flag)
                 sys.exit(1)
     return jitflags
