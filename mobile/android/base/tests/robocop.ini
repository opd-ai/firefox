# [test_bug720538] # disabled on fig - bug 897072
[testAboutPage]
# disabled on Android 2.3; bug 975187
skip-if = android_version == "10"
[testAddonManager]
# disabled on x86 only; bug 936216
skip-if = processor == "x86"
[testAddSearchEngine]
[testAdobeFlash]
skip-if = processor == "x86"
[testAwesomebar]
[testAxisLocking]
# disabled on x86 only; bug 927476
skip-if = processor == "x86"
# [testBookmark] # see bug 915350
[testBookmarksPanel]
[testBookmarkFolders]
# [testBookmarklets] # see bug 915350
# [testBookmarkKeyword] # see bug 915350
[testBrowserProvider]
[testBrowserSearchVisibility]
[testClearPrivateData]
# disabled on x86 only; bug 948591
skip-if = processor == "x86"
[testDistribution]
[testDoorHanger]
[testFindInPage]
# disabled on Android 2.3; bug 975155
skip-if = android_version == "10"
[testFlingCorrectness]
# disabled on x86 only; bug 927476
skip-if = processor == "x86"
[testFormHistory]
[testGetUserMedia]
# [testHistory] # see bug 915350
[testHomeBanner]
# disabled on x86 only; bug 957185
skip-if = processor == "x86"
[testImportFromAndroid]
# disabled on x86 only; bug 900664
skip-if = processor == "x86"
[testInputUrlBar]
[testJarReader]
[testLinkContextMenu]
# [testHomeListsProvider] # see bug 952310
[testHomeProvider]
[testLoad]
[testMailToContextMenu]
[testMasterPassword]
[testNewTab]
[testOverscroll]
[testPanCorrectness]
# disabled on x86 only; bug 927476
skip-if = processor == "x86"
# [testPasswordEncrypt] # see bug 824067
[testPasswordProvider]
# [testPermissions] # see bug 757475
[testPictureLinkContextMenu]
[testPrefsObserver]
[testPrivateBrowsing]
[testPromptGridInput]
# disabled on x86 only; bug 957185
skip-if = processor == "x86"
# [testReaderMode] # see bug 913254
# disabled on x86 only; bug 936224
# skip-if = processor == "x86"
[testSearchSuggestions]
# disabled on x86 only; bug 907768
skip-if = processor == "x86"
[testSessionOOMSave]
# disabled on x86 only; bug 945395
skip-if = processor == "x86"
[testSessionOOMRestore]
[testSettingsMenuItems]
# [testShareLink] # see bug 915897
[testSystemPages]
# disabled on x86 only; bug 907383
skip-if = processor == "x86"
# [testThumbnails] # see bug 813107
[testTitleBar]
# [testVkbOverlap] # see bug 907274

# Using JavascriptTest
[testAccounts]
[testBrowserDiscovery]
[testDeviceSearchEngine]
[testJNI]
# [testMozPay] # see bug 945675
[testOrderedBroadcast]
[testSharedPreferences]
[testSimpleDiscovery]
[testUITelemetry]
[testVideoDiscovery]

# Used for Talos, please don't use in mochitest
#[testPan]
#[testCheck]
#[testCheck2]
#[testBrowserProviderPerf]

# Using UITest
<<<<<<< HEAD
#[testAboutHomePageNavigation] # see bug 979038
=======
#[testAboutHomePageNavigation] # see bug 947550 and bug 977952
>>>>>>> 88fb9e5c
[testAboutHomeVisibility]
[testInputConnection]
[testSessionHistory]<|MERGE_RESOLUTION|>--- conflicted
+++ resolved
@@ -99,11 +99,7 @@
 #[testBrowserProviderPerf]
 
 # Using UITest
-<<<<<<< HEAD
-#[testAboutHomePageNavigation] # see bug 979038
-=======
-#[testAboutHomePageNavigation] # see bug 947550 and bug 977952
->>>>>>> 88fb9e5c
+#[testAboutHomePageNavigation] # see bug 947550, bug 979038 and bug 977952
 [testAboutHomeVisibility]
 [testInputConnection]
 [testSessionHistory]