#filter substitution
<?xml version="1.0"?>
# -*- Mode: HTML -*-
#
# This Source Code Form is subject to the terms of the Mozilla Public
# License, v. 2.0. If a copy of the MPL was not distributed with this
# file, You can obtain one at http://mozilla.org/MPL/2.0/.

<?xml-stylesheet href="chrome://browser/content/browser.css" type="text/css"?>
<?xml-stylesheet href="chrome://browser/content/places/places.css" type="text/css"?>
<?xml-stylesheet href="chrome://browser/skin/devtools/common.css" type="text/css"?>
<?xml-stylesheet href="chrome://browser/skin/customizableui/panelUIOverlay.css" type="text/css"?>
<?xml-stylesheet href="chrome://browser/skin/" type="text/css"?>
<?xml-stylesheet href="chrome://browser/skin/browser-lightweightTheme.css" type="text/css"?>

<?xul-overlay href="chrome://global/content/editMenuOverlay.xul"?>
<?xul-overlay href="chrome://browser/content/baseMenuOverlay.xul"?>
<?xul-overlay href="chrome://browser/content/places/placesOverlay.xul"?>

# All DTD information is stored in a separate file so that it can be shared by
# hiddenWindow.xul.
#include browser-doctype.inc

<window id="main-window"
        xmlns:rdf="http://www.w3.org/1999/02/22-rdf-syntax-ns#"
        xmlns:svg="http://www.w3.org/2000/svg"
        xmlns:html="http://www.w3.org/1999/xhtml"
        xmlns="http://www.mozilla.org/keymaster/gatekeeper/there.is.only.xul"
        onload="gBrowserInit.onLoad()" onunload="gBrowserInit.onUnload()" onclose="return WindowIsClosing();"
        title="&mainWindow.title;@PRE_RELEASE_SUFFIX@"
        title_normal="&mainWindow.title;@PRE_RELEASE_SUFFIX@"
#ifdef XP_MACOSX
        title_privatebrowsing="&mainWindow.title;@PRE_RELEASE_SUFFIX@&mainWindow.titlemodifiermenuseparator;&mainWindow.titlePrivateBrowsingSuffix;"
        titledefault="&mainWindow.title;@PRE_RELEASE_SUFFIX@"
        titlemodifier=""
        titlemodifier_normal=""
        titlemodifier_privatebrowsing="&mainWindow.titlePrivateBrowsingSuffix;"
        chromemargin="0,-1,-1,-1"
#else
        title_privatebrowsing="&mainWindow.titlemodifier;@PRE_RELEASE_SUFFIX@ &mainWindow.titlePrivateBrowsingSuffix;"
        titlemodifier="&mainWindow.titlemodifier;@PRE_RELEASE_SUFFIX@"
        titlemodifier_normal="&mainWindow.titlemodifier;@PRE_RELEASE_SUFFIX@"
        titlemodifier_privatebrowsing="&mainWindow.titlemodifier;@PRE_RELEASE_SUFFIX@ &mainWindow.titlePrivateBrowsingSuffix;"
#endif
        titlemenuseparator="&mainWindow.titlemodifiermenuseparator;"
        lightweightthemes="true"
        lightweightthemesfooter="browser-bottombox"
        windowtype="navigator:browser"
        macanimationtype="document"
        screenX="4" screenY="4"
        fullscreenbutton="true"
        persist="screenX screenY width height sizemode">

# All JS files which are not content (only) dependent that browser.xul
# wishes to include *must* go into the global-scripts.inc file
# so that they can be shared by macBrowserOverlay.xul.
#include global-scripts.inc
<script type="application/javascript" src="chrome://browser/content/nsContextMenu.js"/>

<script type="application/javascript" src="chrome://global/content/contentAreaUtils.js"/>

<script type="application/javascript" src="chrome://browser/content/places/editBookmarkOverlay.js"/>

# All sets except for popupsets (commands, keys, stringbundles and broadcasters) *must* go into the
# browser-sets.inc file for sharing with hiddenWindow.xul.
#define FULL_BROWSER_WINDOW
#include browser-sets.inc
#undef FULL_BROWSER_WINDOW

  <popupset id="mainPopupSet">
    <menupopup id="tabContextMenu"
               onpopupshowing="if (event.target == this) TabContextMenu.updateContextMenu(this);"
               onpopuphidden="if (event.target == this) TabContextMenu.contextTab = null;">
      <menuitem id="context_reloadTab" label="&reloadTab.label;" accesskey="&reloadTab.accesskey;"
                oncommand="gBrowser.reloadTab(TabContextMenu.contextTab);"/>
      <menuseparator/>
      <menuitem id="context_pinTab" label="&pinTab.label;"
                accesskey="&pinTab.accesskey;"
                oncommand="gBrowser.pinTab(TabContextMenu.contextTab);"/>
      <menuitem id="context_unpinTab" label="&unpinTab.label;" hidden="true"
                accesskey="&unpinTab.accesskey;"
                oncommand="gBrowser.unpinTab(TabContextMenu.contextTab);"/>
      <menu id="context_tabViewMenu" label="&moveToGroup.label;"
            accesskey="&moveToGroup.accesskey;">
        <menupopup id="context_tabViewMenuPopup"
                   onpopupshowing="if (event.target == this) TabView.moveToGroupPopupShowing(event);">
          <menuseparator id="context_tabViewNamedGroups" hidden="true"/>
          <menuitem id="context_tabViewNewGroup" label="&moveToNewGroup.label;"
                    oncommand="TabView.moveTabTo(TabContextMenu.contextTab, null);"/>
        </menupopup>
      </menu>
      <menuitem id="context_openTabInWindow" label="&moveToNewWindow.label;"
                accesskey="&moveToNewWindow.accesskey;"
                tbattr="tabbrowser-multiple"
                oncommand="gBrowser.replaceTabWithWindow(TabContextMenu.contextTab);"/>
      <menuseparator/>
      <menuitem id="context_reloadAllTabs" label="&reloadAllTabs.label;" accesskey="&reloadAllTabs.accesskey;"
                tbattr="tabbrowser-multiple-visible"
                oncommand="gBrowser.reloadAllTabs();"/>
      <menuitem id="context_bookmarkAllTabs"
                label="&bookmarkAllTabs.label;"
                accesskey="&bookmarkAllTabs.accesskey;"
                command="Browser:BookmarkAllTabs"/>
      <menuitem id="context_closeOtherTabs" label="&closeOtherTabs.label;" accesskey="&closeOtherTabs.accesskey;"
                oncommand="gBrowser.removeAllTabsBut(TabContextMenu.contextTab);"/>
      <menuseparator/>
      <menuitem id="context_undoCloseTab"
                label="&undoCloseTab.label;"
                accesskey="&undoCloseTab.accesskey;"
                observes="History:UndoCloseTab"/>
      <menuitem id="context_closeTab" label="&closeTab.label;" accesskey="&closeTab.accesskey;"
                oncommand="gBrowser.removeTab(TabContextMenu.contextTab, { animate: true });"/>
    </menupopup>

    <!-- bug 415444/582485: event.stopPropagation is here for the cloned version
         of this menupopup -->
    <menupopup id="backForwardMenu"
               onpopupshowing="return FillHistoryMenu(event.target);"
               oncommand="gotoHistoryIndex(event); event.stopPropagation();"
               onclick="checkForMiddleClick(this, event);"/>
    <tooltip id="aHTMLTooltip" page="true"/>

    <!-- for search and content formfill/pw manager -->
    <panel type="autocomplete" id="PopupAutoComplete" noautofocus="true" hidden="true"/>

    <!-- for url bar autocomplete -->
    <panel type="autocomplete-richlistbox" id="PopupAutoCompleteRichResult" noautofocus="true" hidden="true"/>

    <!-- for invalid form error message -->
    <panel id="invalid-form-popup" type="arrow" orient="vertical" noautofocus="true" hidden="true" level="parent">
      <description/>
    </panel>

    <panel id="editBookmarkPanel"
           type="arrow"
           footertype="promobox"
           orient="vertical"
           ignorekeys="true"
           consumeoutsideclicks="true"
           hidden="true"
           onpopupshown="StarUI.panelShown(event);"
           aria-labelledby="editBookmarkPanelTitle">
      <row id="editBookmarkPanelHeader" align="center" hidden="true">
        <vbox align="center">
          <image id="editBookmarkPanelStarIcon"/>
        </vbox>
        <vbox>
          <label id="editBookmarkPanelTitle"/>
          <description id="editBookmarkPanelDescription"/>
          <hbox>
            <button id="editBookmarkPanelRemoveButton"
                    class="editBookmarkPanelHeaderButton"
                    oncommand="StarUI.removeBookmarkButtonCommand();"
                    accesskey="&editBookmark.removeBookmark.accessKey;"/>
          </hbox>
        </vbox>
      </row>
      <vbox id="editBookmarkPanelContent" flex="1" hidden="true"/>
      <hbox id="editBookmarkPanelBottomButtons" pack="end">
#ifndef XP_UNIX
        <button id="editBookmarkPanelDoneButton"
                class="editBookmarkPanelBottomButton"
                label="&editBookmark.done.label;"
                default="true"
                oncommand="StarUI.panel.hidePopup();"/>
        <button id="editBookmarkPanelDeleteButton"
                class="editBookmarkPanelBottomButton"
                label="&editBookmark.cancel.label;"
                oncommand="StarUI.cancelButtonOnCommand();"/>
#else
        <button id="editBookmarkPanelDeleteButton"
                class="editBookmarkPanelBottomButton"
                label="&editBookmark.cancel.label;"
                oncommand="StarUI.cancelButtonOnCommand();"/>
        <button id="editBookmarkPanelDoneButton"
                class="editBookmarkPanelBottomButton"
                label="&editBookmark.done.label;"
                default="true"
                oncommand="StarUI.panel.hidePopup();"/>
#endif
      </hbox>
    </panel>

    <panel id="socialActivatedNotification"
           type="arrow"
           hidden="true"
           consumeoutsideclicks="true"
           align="start"
           orient="horizontal"
           role="alert">
      <image id="social-activation-icon" class="popup-notification-icon"/>
      <vbox flex="1">
        <description id="social-activation-message" class="popup-notification-description">&social.activated.description;</description>
        <spacer flex="1"/>
        <hbox pack="start" align="center" class="popup-notification-button-container">
          <label  id="social-undoactivation-button"
                  class="text-link"
                  value="&social.activated.undo.label;"
                  accesskey="&social.activated.undo.accesskey;"
                  onclick="SocialUI.undoActivation(this);"/>
          <spacer flex="1"/>
          <button id="social-activation-button"
                  default="true"
                  autofocus="autofocus"
                  label="&social.ok.label;"
                  accesskey="&social.ok.accesskey;"
                  oncommand="SocialUI.activationPanel.hidePopup();"/>
        </hbox>
      </vbox>
    </panel>

    <panel id="social-share-panel"
           class="social-panel"
           type="arrow"
           orient="horizontal"
           onpopupshowing="SocialShare.onShowing()"
           onpopuphidden="SocialShare.onHidden()"
           consumeoutsideclicks="true"
           hidden="true">
      <vbox class="social-share-toolbar">
        <vbox id="social-share-provider-buttons" flex="1"/>
      </vbox>
    </panel>

    <panel id="social-notification-panel"
           class="social-panel"
           type="arrow"
           hidden="true"
           noautofocus="true"/>
    <panel id="social-flyout-panel"
           class="social-panel"
           onpopupshown="SocialFlyout.onShown()"
           onpopuphidden="SocialFlyout.onHidden()"
           side="right"
           type="arrow"
           hidden="true"
           rolluponmousewheel="true"
           consumeoutsideclicks="false"
           noautofocus="true"
           position="topcenter topright"/>

    <menupopup id="toolbar-context-menu"
               onpopupshowing="onViewToolbarsPopupShowing(event);">
      <menuseparator/>
      <menuitem command="cmd_ToggleTabsOnTop"
                type="checkbox"
                label="&viewTabsOnTop.label;"
                accesskey="&viewTabsOnTop.accesskey;"/>
      <menuitem command="cmd_CustomizeToolbars"
                label="&viewCustomizeToolbar.label;"
                accesskey="&viewCustomizeToolbar.accesskey;"/>
    </menupopup>

    <menupopup id="blockedPopupOptions"
               onpopupshowing="gPopupBlockerObserver.fillPopupList(event);"
               onpopuphiding="gPopupBlockerObserver.onPopupHiding(event);">
      <menuitem observes="blockedPopupAllowSite"/>
      <menuitem observes="blockedPopupEditSettings"/>
      <menuitem observes="blockedPopupDontShowMessage"/>
      <menuseparator observes="blockedPopupsSeparator"/>
    </menupopup>

    <menupopup id="autohide-context"
           onpopupshowing="FullScreen.getAutohide(this.firstChild);">
      <menuitem type="checkbox" label="&fullScreenAutohide.label;"
                accesskey="&fullScreenAutohide.accesskey;"
                oncommand="FullScreen.setAutohide();"/>
      <menuseparator/>
      <menuitem label="&fullScreenExit.label;"
                accesskey="&fullScreenExit.accesskey;"
                oncommand="BrowserFullScreen();"/>
    </menupopup>

    <menupopup id="contentAreaContextMenu" pagemenu="start"
               onpopupshowing="if (event.target != this)
                                 return true;
                               gContextMenu = new nsContextMenu(this, event.shiftKey);
                               if (gContextMenu.shouldDisplay)
                                 updateEditUIVisibility();
                               return gContextMenu.shouldDisplay;"
               onpopuphiding="if (event.target != this)
                                return;
                              gContextMenu.hiding();
                              gContextMenu = null;
                              updateEditUIVisibility();">
#include browser-context.inc
    </menupopup>

    <menupopup id="placesContext"/>

    <panel id="notification-popup"
           type="arrow"
           footertype="promobox"
           position="after_start"
           hidden="true"
           orient="vertical"
           role="alert"/>

    <!-- Popup for site identity information -->
    <panel id="identity-popup"
           type="arrow"
           hidden="true"
           noautofocus="true"
           consumeoutsideclicks="true"
           onpopupshown="gIdentityHandler.onPopupShown(event);"
           level="top">
      <hbox id="identity-popup-container" align="top">
        <image id="identity-popup-icon"/>
        <vbox id="identity-popup-content-box">
          <label id="identity-popup-connectedToLabel"
                 class="identity-popup-label"
                 value="&identity.connectedTo;"/>
          <label id="identity-popup-connectedToLabel2"
                 class="identity-popup-label"
                 value="&identity.unverifiedsite2;"/>
          <description id="identity-popup-content-host"
                       class="identity-popup-description"/>
          <label id="identity-popup-runByLabel"
                 class="identity-popup-label"
                 value="&identity.runBy;"/>
          <description id="identity-popup-content-owner"
                       class="identity-popup-description"/>
          <description id="identity-popup-content-supplemental"
                       class="identity-popup-description"/>
          <description id="identity-popup-content-verifier"
                       class="identity-popup-description"/>
          <hbox id="identity-popup-encryption" flex="1">
            <vbox>
              <image id="identity-popup-encryption-icon"/>
            </vbox>
            <description id="identity-popup-encryption-label" flex="1"
                         class="identity-popup-description"/>
          </hbox>
          <!-- Footer button to open security page info -->
          <hbox id="identity-popup-button-container" pack="end">
            <button id="identity-popup-more-info-button"
                    label="&identity.moreInfoLinkText;"
                    onblur="gIdentityHandler.hideIdentityPopup();"
                    oncommand="gIdentityHandler.handleMoreInfoClick(event);"/>
          </hbox>
        </vbox>
      </hbox>
    </panel>

    <panel id="ctrlTab-panel" class="KUI-panel" hidden="true" norestorefocus="true" level="top">
      <hbox>
        <button class="ctrlTab-preview" flex="1"/>
        <button class="ctrlTab-preview" flex="1"/>
        <button class="ctrlTab-preview" flex="1"/>
        <button class="ctrlTab-preview" flex="1"/>
        <button class="ctrlTab-preview" flex="1"/>
        <button class="ctrlTab-preview" flex="1"/>
      </hbox>
      <hbox pack="center">
        <button id="ctrlTab-showAll" class="ctrlTab-preview" noicon="true"/>
      </hbox>
    </panel>

    <!-- Bookmarks and history tooltip -->
    <tooltip id="bhTooltip"/>

    <panel id="customizeToolbarSheetPopup"
           noautohide="true"
           sheetstyle="&dialog.dimensions;"/>

    <tooltip id="tabbrowser-tab-tooltip" onpopupshowing="gBrowser.createTooltip(event);"/>

    <tooltip id="back-button-tooltip">
      <label class="tooltip-label" value="&backButton.tooltip;"/>
#ifdef XP_MACOSX
      <label class="tooltip-label" value="&backForwardButtonMenuMac.tooltip;"/>
#else
      <label class="tooltip-label" value="&backForwardButtonMenu.tooltip;"/>
#endif
    </tooltip>

    <tooltip id="forward-button-tooltip">
      <label class="tooltip-label" value="&forwardButton.tooltip;"/>
#ifdef XP_MACOSX
      <label class="tooltip-label" value="&backForwardButtonMenuMac.tooltip;"/>
#else
      <label class="tooltip-label" value="&backForwardButtonMenu.tooltip;"/>
#endif
    </tooltip>

    <popupnotification id="webRTC-shareDevices-notification" hidden="true">
      <popupnotificationcontent id="webRTC-selectCamera" orient="vertical">
        <separator class="thin"/>
        <label value="&getUserMedia.selectCamera.label;"
               accesskey="&getUserMedia.selectCamera.accesskey;"
               control="webRTC-selectCamera-menulist"/>
        <menulist id="webRTC-selectCamera-menulist">
          <menupopup id="webRTC-selectCamera-menupopup"/>
        </menulist>
      </popupnotificationcontent>
      <popupnotificationcontent id="webRTC-selectMicrophone" orient="vertical">
        <separator class="thin"/>
        <label value="&getUserMedia.selectMicrophone.label;"
               accesskey="&getUserMedia.selectMicrophone.accesskey;"
               control="webRTC-selectMicrophone-menulist"/>
        <menulist id="webRTC-selectMicrophone-menulist">
          <menupopup id="webRTC-selectMicrophone-menupopup"/>
        </menulist>
      </popupnotificationcontent>
    </popupnotification>

    <popupnotification id="geolocation-notification" hidden="true">
      <popupnotificationcontent orient="vertical" align="start">
        <separator class="thin"/>
        <label id="geolocation-learnmore-link" class="text-link"/>
      </popupnotificationcontent>
    </popupnotification>

    <popupnotification id="servicesInstall-notification" hidden="true">
      <popupnotificationcontent orient="vertical" align="start">
        <separator class="thin"/>
        <label id="servicesInstall-learnmore-link" class="text-link"/>
      </popupnotificationcontent>
    </popupnotification>

    <popupnotification id="pointerLock-notification" hidden="true">
      <popupnotificationcontent orient="vertical" align="start">
        <separator class="thin"/>
        <label id="pointerLock-cancel" value="&pointerLock.notification.message;"/>
      </popupnotificationcontent>
    </popupnotification>

    <popupnotification id="mixed-content-blocked-notification" hidden="true">
      <popupnotificationcontent orient="vertical" align="start">
        <separator/>
        <description id="mixed-content-blocked-moreinfo">&mixedContentBlocked.moreinfo;</description>
        <separator/>
        <label id="mixed-content-blocked-helplink" class="text-link"
               value="&mixedContentBlocked.helplink;"/>
      </popupnotificationcontent>
    </popupnotification>

#include ../../components/customizableui/content/panelUI.inc.xul
  </popupset>

#ifdef CAN_DRAW_IN_TITLEBAR
<vbox id="titlebar">
  <hbox id="titlebar-content">
    <spacer id="titlebar-spacer" flex="1"/>
    <hbox id="titlebar-buttonbox-container" align="start"
#ifdef XP_MACOSX
          ordinal="0"
#endif
    >
      <hbox id="titlebar-buttonbox">
        <toolbarbutton class="titlebar-button" id="titlebar-min" oncommand="window.minimize();"/>
        <toolbarbutton class="titlebar-button" id="titlebar-max" oncommand="onTitlebarMaxClick();"/>
        <toolbarbutton class="titlebar-button" id="titlebar-close" command="cmd_closeWindow"/>
      </hbox>
    </hbox>
#ifdef XP_MACOSX
    <hbox id="titlebar-fullscreen-button" ordinal="1000"/>
#endif
  </hbox>
</vbox>
#endif

<deck flex="1" id="tab-view-deck">
<vbox flex="1" id="browser-panel">

  <toolbox id="navigator-toolbox"
           defaultmode="icons" mode="icons"
           iconsize="large">
    <!-- Menu -->
    <toolbar type="menubar" id="toolbar-menubar" class="chromeclass-menubar" customizable="true"
             defaultset="menubar-items"
             mode="icons" iconsize="small" defaulticonsize="small"
             lockiconsize="true"
#ifdef MENUBAR_CAN_AUTOHIDE
             toolbarname="&menubarCmd.label;"
             accesskey="&menubarCmd.accesskey;"
#endif
             context="toolbar-context-menu">
      <toolbaritem id="menubar-items" align="center">
# The entire main menubar is placed into browser-menubar.inc, so that it can be shared by
# hiddenWindow.xul.
#include browser-menubar.inc
      </toolbaritem>

#ifdef CAN_DRAW_IN_TITLEBAR
      <hbox class="titlebar-placeholder" type="caption-buttons"
#ifdef XP_MACOSX
            ordinal="0"
#else
            ordinal="1000"
#endif
      />

#ifdef XP_MACOSX
      <hbox class="titlebar-placeholder" type="fullscreen-button" ordinal="1000"/>
#endif
#endif
    </toolbar>

    <toolbar id="nav-bar" class="toolbar-primary chromeclass-toolbar"
             toolbarname="&navbarCmd.label;" accesskey="&navbarCmd.accesskey;"
             fullscreentoolbar="true" mode="icons" customizable="true"
             iconsize="large"
             defaultset="unified-back-forward-button,urlbar-container,reload-button,stop-button,search-container,webrtc-status-button,bookmarks-menu-button,downloads-button,home-button,window-controls"
             customizationtarget="nav-bar-customizationtarget"
             context="toolbar-context-menu">

<<<<<<< HEAD
      <toolbaritem id="unified-back-forward-button" class="chromeclass-toolbar-additional"
                   context="backForwardMenu" removable="true"
                   forwarddisabled="true"
                   title="&backForwardItem.title;">
        <toolbarbutton id="back-button" class="toolbarbutton-1"
                       label="&backCmd.label;"
                       command="Browser:BackOrBackDuplicate"
                       onclick="checkForMiddleClick(this, event);"
                       tooltip="back-button-tooltip"/>
        <toolbarbutton id="forward-button" class="toolbarbutton-1"
                       label="&forwardCmd.label;"
                       command="Browser:ForwardOrForwardDuplicate"
                       onclick="checkForMiddleClick(this, event);"
                       tooltip="forward-button-tooltip"/>
        <dummyobservertarget hidden="true"
                             onbroadcast="if (this.getAttribute('disabled') == 'true')
                                            this.parentNode.setAttribute('forwarddisabled', 'true');
                                          else
                                            this.parentNode.removeAttribute('forwarddisabled');">
          <observes element="Browser:ForwardOrForwardDuplicate" attribute="disabled"/>
        </dummyobservertarget>
      </toolbaritem>

      <toolbaritem id="urlbar-container" align="center" flex="400" persist="width" combined="true"
                   title="&locationItem.title;" class="chromeclass-location" removable="true">
        <textbox id="urlbar" flex="1"
                 placeholder="&urlbar.placeholder2;"
                 type="autocomplete"
                 autocompletesearch="urlinline history"
                 autocompletesearchparam="enable-actions"
                 autocompletepopup="PopupAutoCompleteRichResult"
                 completeselectedindex="true"
                 tabscrolling="true"
                 showcommentcolumn="true"
                 showimagecolumn="true"
                 enablehistory="true"
                 maxrows="6"
                 newlines="stripsurroundingwhitespace"
                 oninput="gBrowser.userTypedValue = this.value;"
                 ontextentered="this.handleCommand(param);"
                 ontextreverted="return this.handleRevert();"
                 pageproxystate="invalid"
                 onfocus="document.getElementById('identity-box').style.MozUserFocus= 'normal'"
                 onblur="setTimeout(function() document.getElementById('identity-box').style.MozUserFocus = '', 0);">
          <box id="notification-popup-box" hidden="true" align="center">
            <image id="default-notification-icon" class="notification-anchor-icon" role="button"/>
            <image id="identity-notification-icon" class="notification-anchor-icon" role="button"/>
            <image id="geo-notification-icon" class="notification-anchor-icon" role="button"/>
            <image id="addons-notification-icon" class="notification-anchor-icon" role="button"/>
            <image id="indexedDB-notification-icon" class="notification-anchor-icon" role="button"/>
            <image id="password-notification-icon" class="notification-anchor-icon" role="button"/>
            <image id="webapps-notification-icon" class="notification-anchor-icon" role="button"/>
            <image id="plugins-notification-icon" class="notification-anchor-icon" role="button"/>
            <image id="web-notifications-notification-icon" class="notification-anchor-icon" role="button"/>
            <image id="blocked-plugins-notification-icon" class="notification-anchor-icon" role="button"/>
            <image id="plugin-install-notification-icon" class="notification-anchor-icon" role="button"/>
            <image id="mixed-content-blocked-notification-icon" class="notification-anchor-icon" role="button"/>
            <image id="webRTC-shareDevices-notification-icon" class="notification-anchor-icon" role="button"/>
            <image id="webRTC-sharingDevices-notification-icon" class="notification-anchor-icon" role="button"/>
            <image id="pointerLock-notification-icon" class="notification-anchor-icon" role="button"/>
            <image id="servicesInstall-notification-icon" class="notification-anchor-icon" role="button"/>
          </box>
          <!-- Use onclick instead of normal popup= syntax since the popup
               code fires onmousedown, and hence eats our favicon drag events.
               We only add the identity-box button to the tab order when the location bar
               has focus, otherwise pressing F6 focuses it instead of the location bar -->
          <box id="identity-box" role="button"
               align="center"
               onclick="gIdentityHandler.handleIdentityButtonEvent(event);"
               onkeypress="gIdentityHandler.handleIdentityButtonEvent(event);"
               ondragstart="gIdentityHandler.onDragStart(event);">
            <image id="page-proxy-favicon"
                   onclick="PageProxyClickHandler(event);"
                   pageproxystate="invalid"/>
            <hbox id="identity-icon-labels">
              <label id="identity-icon-label" class="plain" flex="1"/>
              <label id="identity-icon-country-label" class="plain"/>
            </hbox>
          </box>
          <box id="urlbar-display-box" align="center">
            <label id="urlbar-display" value="&urlbar.switchToTab.label;"/>
          </box>
          <hbox id="urlbar-icons">
            <image id="page-report-button"
                   class="urlbar-icon"
                   hidden="true"
                   tooltiptext="&pageReportIcon.tooltip;"
                   onclick="gPopupBlockerObserver.onReportButtonClick(event);"/>
            <image id="star-button"
                   class="urlbar-icon"
                   onclick="BookmarkingUI.onCommand(event);"/>
            <image id="go-button"
                   class="urlbar-icon"
                   tooltiptext="&goEndCap.tooltip;"
                   onclick="gURLBar.handleCommand(event);"/>
          </hbox>
          <toolbarbutton id="urlbar-go-button"
                         class="chromeclass-toolbar-additional"
                         onclick="gURLBar.handleCommand(event);"
                         tooltiptext="&goEndCap.tooltip;"/>
          <toolbarbutton id="urlbar-reload-button"
                         class="chromeclass-toolbar-additional"
                         command="Browser:ReloadOrDuplicate"
=======
      <hbox id="nav-bar-customizationtarget" class="customization-target" flex="0">
        <toolbaritem id="unified-back-forward-button" class="chromeclass-toolbar-additional"
                     context="backForwardMenu" removable="true"
                     forwarddisabled="true"
                     title="&backForwardItem.title;">
          <toolbarbutton id="back-button" class="toolbarbutton-1"
                         label="&backCmd.label;"
                         command="Browser:BackOrBackDuplicate"
>>>>>>> bc749801
                         onclick="checkForMiddleClick(this, event);"
                         tooltip="back-button-tooltip"/>
          <toolbarbutton id="forward-button" class="toolbarbutton-1"
                         label="&forwardCmd.label;"
                         command="Browser:ForwardOrForwardDuplicate"
                         onclick="checkForMiddleClick(this, event);"
                         tooltip="forward-button-tooltip"/>
          <dummyobservertarget hidden="true"
                               onbroadcast="if (this.getAttribute('disabled') == 'true')
                                              this.parentNode.setAttribute('forwarddisabled', 'true');
                                            else
                                              this.parentNode.removeAttribute('forwarddisabled');">
            <observes element="Browser:ForwardOrForwardDuplicate" attribute="disabled"/>
          </dummyobservertarget>
        </toolbaritem>

        <toolbaritem id="urlbar-container" align="center" flex="400" persist="width" combined="true"
                     title="&locationItem.title;" class="chromeclass-location" removable="true">
          <textbox id="urlbar" flex="1"
                   placeholder="&urlbar.placeholder2;"
                   type="autocomplete"
                   autocompletesearch="urlinline history"
                   autocompletesearchparam="enable-actions"
                   autocompletepopup="PopupAutoCompleteRichResult"
                   completeselectedindex="true"
                   tabscrolling="true"
                   showcommentcolumn="true"
                   showimagecolumn="true"
                   enablehistory="true"
                   maxrows="6"
                   newlines="stripsurroundingwhitespace"
                   oninput="gBrowser.userTypedValue = this.value;"
                   ontextentered="this.handleCommand(param);"
                   ontextreverted="return this.handleRevert();"
                   pageproxystate="invalid"
                   onfocus="document.getElementById('identity-box').style.MozUserFocus= 'normal'"
                   onblur="setTimeout(function() document.getElementById('identity-box').style.MozUserFocus = '', 0);">
            <box id="notification-popup-box" hidden="true" align="center">
              <image id="default-notification-icon" class="notification-anchor-icon" role="button"/>
              <image id="identity-notification-icon" class="notification-anchor-icon" role="button"/>
              <image id="geo-notification-icon" class="notification-anchor-icon" role="button"/>
              <image id="addons-notification-icon" class="notification-anchor-icon" role="button"/>
              <image id="indexedDB-notification-icon" class="notification-anchor-icon" role="button"/>
              <image id="password-notification-icon" class="notification-anchor-icon" role="button"/>
              <image id="webapps-notification-icon" class="notification-anchor-icon" role="button"/>
              <image id="plugins-notification-icon" class="notification-anchor-icon" role="button"/>
              <image id="web-notifications-notification-icon" class="notification-anchor-icon" role="button"/>
              <image id="blocked-plugins-notification-icon" class="notification-anchor-icon" role="button"/>
              <image id="plugin-install-notification-icon" class="notification-anchor-icon" role="button"/>
              <image id="mixed-content-blocked-notification-icon" class="notification-anchor-icon" role="button"/>
              <image id="webRTC-shareDevices-notification-icon" class="notification-anchor-icon" role="button"/>
              <image id="webRTC-sharingDevices-notification-icon" class="notification-anchor-icon" role="button"/>
              <image id="pointerLock-notification-icon" class="notification-anchor-icon" role="button"/>
              <image id="servicesInstall-notification-icon" class="notification-anchor-icon" role="button"/>
            </box>
            <!-- Use onclick instead of normal popup= syntax since the popup
                 code fires onmousedown, and hence eats our favicon drag events.
                 We only add the identity-box button to the tab order when the location bar
                 has focus, otherwise pressing F6 focuses it instead of the location bar -->
            <box id="identity-box" role="button"
                 align="center"
                 onclick="gIdentityHandler.handleIdentityButtonEvent(event);"
                 onkeypress="gIdentityHandler.handleIdentityButtonEvent(event);"
                 ondragstart="gIdentityHandler.onDragStart(event);">
              <image id="page-proxy-favicon"
                     onclick="PageProxyClickHandler(event);"
                     pageproxystate="invalid"/>
              <hbox id="identity-icon-labels">
                <label id="identity-icon-label" class="plain" flex="1"/>
                <label id="identity-icon-country-label" class="plain"/>
              </hbox>
            </box>
            <box id="urlbar-display-box" align="center">
              <label id="urlbar-display" value="&urlbar.switchToTab.label;"/>
            </box>
            <hbox id="urlbar-icons">
              <image id="page-report-button"
                     class="urlbar-icon"
                     hidden="true"
                     tooltiptext="&pageReportIcon.tooltip;"
                     onclick="gPopupBlockerObserver.onReportButtonClick(event);"/>
              <image id="go-button"
                     class="urlbar-icon"
                     tooltiptext="&goEndCap.tooltip;"
                     onclick="gURLBar.handleCommand(event);"/>
            </hbox>
            <toolbarbutton id="urlbar-go-button"
                           class="chromeclass-toolbar-additional"
                           onclick="gURLBar.handleCommand(event);"
                           tooltiptext="&goEndCap.tooltip;"/>
            <toolbarbutton id="urlbar-reload-button"
                           class="chromeclass-toolbar-additional"
                           command="Browser:ReloadOrDuplicate"
                           onclick="checkForMiddleClick(this, event);"
                           tooltiptext="&reloadButton.tooltip;"/>
            <toolbarbutton id="urlbar-stop-button"
                           class="chromeclass-toolbar-additional"
                           command="Browser:Stop"
                           tooltiptext="&stopButton.tooltip;"/>
          </textbox>
        </toolbaritem>

        <toolbarbutton id="reload-button" class="toolbarbutton-1 chromeclass-toolbar-additional"
                       label="&reloadCmd.label;" removable="true"
                       command="Browser:ReloadOrDuplicate"
                       onclick="checkForMiddleClick(this, event);"
                       tooltiptext="&reloadButton.tooltip;"/>

        <toolbarbutton id="stop-button" class="toolbarbutton-1 chromeclass-toolbar-additional"
                       label="&stopCmd.label;" removable="true"
                       command="Browser:Stop"
                       tooltiptext="&stopButton.tooltip;"/>

        <toolbarbutton id="webrtc-status-button"
                       class="toolbarbutton-1 chromeclass-toolbar-additional"
                       type="menu"
                       hidden="true"
                       orient="horizontal"
                       label="&webrtcIndicatorButton.label;"
                       tooltiptext="&webrtcIndicatorButton.tooltip;">
          <menupopup onpopupshowing="WebrtcIndicator.fillPopup(this);"
                     onpopuphiding="WebrtcIndicator.clearPopup(this);"
                     oncommand="WebrtcIndicator.menuCommand(event.target);"/>
        </toolbarbutton>

        <toolbaritem id="social-toolbar-item"
                     class="chromeclass-toolbar-additional"
                     removable="false"
                     title="&socialToolbar.title;"
                     hidden="true"
<<<<<<< HEAD
                     orient="horizontal"
                     label="&webrtcIndicatorButton.label;"
                     tooltiptext="&webrtcIndicatorButton.tooltip;">
        <menupopup onpopupshowing="WebrtcIndicator.fillPopup(this);"
                   onpopuphiding="WebrtcIndicator.clearPopup(this);"
                   oncommand="WebrtcIndicator.menuCommand(event.target);"/>
      </toolbarbutton>

      <toolbarbutton id="bookmarks-menu-button"
                     class="toolbarbutton-1 chromeclass-toolbar-additional"
                     persist="class"
                     removable="true"
                     type="menu"
                     label="&bookmarksMenuButton.label;"
                     tooltiptext="&bookmarksMenuButton.tooltip;"
                     ondragenter="PlacesMenuDNDHandler.onDragEnter(event);"
                     ondragover="PlacesMenuDNDHandler.onDragOver(event);"
                     ondragleave="PlacesMenuDNDHandler.onDragLeave(event);"
                     ondrop="PlacesMenuDNDHandler.onDrop(event);">
        <menupopup id="BMB_bookmarksPopup"
                   placespopup="true"
                   context="placesContext"
                   openInTabs="children"
                   oncommand="BookmarksEventHandler.onCommand(event, this.parentNode._placesView);"
                   onclick="BookmarksEventHandler.onClick(event, this.parentNode._placesView);"
                   onpopupshowing="BookmarkingUI.onPopupShowing(event);
                                   if (!this.parentNode._placesView)
                                     new PlacesMenu(event, 'place:folder=BOOKMARKS_MENU');"
                   tooltip="bhTooltip" popupsinherittooltip="true">
          <menuitem id="BMB_viewBookmarksToolbar"
                    placesanonid="view-toolbar"
                    toolbarId="PersonalToolbar"
                    type="checkbox"
                    oncommand="onViewToolbarCommand(event)"
                    label="&viewBookmarksToolbar.label;"/>
          <menuseparator/>
          <menuitem id="BMB_bookmarksShowAll"
                    label="&showAllBookmarks2.label;"
                    command="Browser:ShowAllBookmarks"
                    key="manBookmarkKb"/>
          <menuseparator/>
          <menuitem id="BMB_bookmarkThisPage"
#ifndef XP_MACOSX
                    class="menuitem-iconic"
#endif
                    label="&bookmarkThisPageCmd.label;"
                    command="Browser:AddBookmarkAs"
                    key="addBookmarkAsKb"/>
          <menuitem id="BMB_subscribeToPageMenuitem"
#ifndef XP_MACOSX
                    class="menuitem-iconic"
#endif
                    label="&subscribeToPageMenuitem.label;"
                    oncommand="return FeedHandler.subscribeToFeed(null, event);"
                    onclick="checkForMiddleClick(this, event);"
                    observes="singleFeedMenuitemState"/>
          <menu id="BMB_subscribeToPageMenupopup"
#ifndef XP_MACOSX
                class="menu-iconic"
=======
                     skipintoolbarset="true"
                     observes="socialActiveBroadcaster">
          <toolbarbutton id="social-provider-button"
                         class="toolbarbutton-1"
                         type="menu">
            <menupopup id="social-statusarea-popup">
              <menuitem class="social-statusarea-user menuitem-iconic" pack="start" align="center"
                        observes="socialBroadcaster_userDetails"
                        oncommand="SocialUI.showProfile(); document.getElementById('social-statusarea-popup').hidePopup();">
                <image class="social-statusarea-user-portrait"
                       observes="socialBroadcaster_userDetails"/>
                <vbox>
                  <label class="social-statusarea-loggedInStatus"
                         observes="socialBroadcaster_userDetails"/>
                </vbox>
              </menuitem>
#ifndef XP_WIN
              <menuseparator class="social-statusarea-separator"/>
>>>>>>> bc749801
#endif
              <menuitem class="social-toggle-sidebar-menuitem"
                        type="checkbox"
                        autocheck="false"
                        command="Social:ToggleSidebar"
                        label="&social.toggleSidebar.label;"
                        accesskey="&social.toggleSidebar.accesskey;"/>
              <menuitem class="social-toggle-notifications-menuitem"
                        type="checkbox"
                        autocheck="false"
                        command="Social:ToggleNotifications"
                        label="&social.toggleNotifications.label;"
                        accesskey="&social.toggleNotifications.accesskey;"/>
              <menuitem class="social-toggle-menuitem" command="Social:Toggle"/>
              <menuseparator class="social-statusarea-separator"/>
              <menuseparator class="social-provider-menu" hidden="true"/>
              <menuitem class="social-addons-menuitem" command="Social:Addons"
                        label="&social.addons.label;"/>
              <menuitem label="&social.learnMore.label;"
                        accesskey="&social.learnMore.accesskey;"
                        oncommand="SocialUI.showLearnMore();"/>
            </menupopup>
          </toolbarbutton>
          <toolbarbutton id="social-mark-button"
                         class="toolbarbutton-1"
                         hidden="true"
                         disabled="true"
                         command="Social:TogglePageMark"/>
        </toolbaritem>  
      </hbox>

<<<<<<< HEAD
      <toolbarbutton id="social-share-button"
                     class="toolbarbutton-1 chromeclass-toolbar-additional"
                     hidden="true"
                     label="&sharePageCmd.label;"
                     tooltiptext="&sharePageCmd.label;"
                     command="Social:SharePage"/>

      <toolbaritem id="social-toolbar-item"
                   class="chromeclass-toolbar-additional"
                   removable="false"
                   title="&socialToolbar.title;"
                   hidden="true"
                   skipintoolbarset="true"
                   observes="socialActiveBroadcaster">
        <toolbarbutton id="social-provider-button"
                       class="toolbarbutton-1"
                       type="menu">
          <menupopup id="social-statusarea-popup">
            <menuitem class="social-statusarea-user menuitem-iconic" pack="start" align="center"
                      observes="socialBroadcaster_userDetails"
                      oncommand="SocialUI.showProfile(); document.getElementById('social-statusarea-popup').hidePopup();">
              <image class="social-statusarea-user-portrait"
                     observes="socialBroadcaster_userDetails"/>
              <vbox>
                <label class="social-statusarea-loggedInStatus"
                       observes="socialBroadcaster_userDetails"/>
              </vbox>
            </menuitem>
#ifndef XP_WIN
            <menuseparator class="social-statusarea-separator"/>
#endif
            <menuitem class="social-toggle-sidebar-menuitem"
                      type="checkbox"
                      autocheck="false"
                      command="Social:ToggleSidebar"
                      label="&social.toggleSidebar.label;"
                      accesskey="&social.toggleSidebar.accesskey;"/>
            <menuitem class="social-toggle-notifications-menuitem"
                      type="checkbox"
                      autocheck="false"
                      command="Social:ToggleNotifications"
                      label="&social.toggleNotifications.label;"
                      accesskey="&social.toggleNotifications.accesskey;"/>
            <menuitem class="social-toggle-menuitem" command="Social:Toggle"/>
            <menuseparator/>
            <menuseparator class="social-provider-menu" hidden="true"/>
            <menuitem class="social-addons-menuitem" command="Social:Addons"
                      label="&social.addons.label;"/>
            <menuitem label="&social.learnMore.label;"
                      accesskey="&social.learnMore.accesskey;"
                      oncommand="SocialUI.showLearnMore();"/>
          </menupopup>
        </toolbarbutton>
        <toolbarbutton id="social-mark-button"
=======
      <toolbaritem id="PanelUI-button"
                   class="chromeclass-toolbar-additional"
                   removable="false"
                   title="&appmenu.title;">
        <toolbarbutton id="PanelUI-menu-button"
>>>>>>> bc749801
                       class="toolbarbutton-1"
                       label="&brandShortName;"
                       tooltiptext="&appmenu.title;"
                       oncommand="PanelUI.toggle(event);"/>
      </toolbaritem>

      <hbox id="window-controls" hidden="true" pack="end">
        <toolbarbutton id="minimize-button"
                       tooltiptext="&fullScreenMinimize.tooltip;"
                       oncommand="window.minimize();"/>

        <toolbarbutton id="restore-button"
                       tooltiptext="&fullScreenRestore.tooltip;"
                       oncommand="BrowserFullScreen();"/>

        <toolbarbutton id="close-button"
                       tooltiptext="&fullScreenClose.tooltip;"
                       oncommand="BrowserTryToCloseWindow();"/>
      </hbox>
    </toolbar>

    <toolbarset id="customToolbars" context="toolbar-context-menu"/>

    <toolbar id="PersonalToolbar"
             mode="icons" iconsize="small" defaulticonsize="small"
             lockiconsize="true"
             class="chromeclass-directories"
             context="toolbar-context-menu"
             defaultset="personal-bookmarks"
             toolbarname="&personalbarCmd.label;" accesskey="&personalbarCmd.accesskey;"
             collapsed="true"
             customizable="true">
      <toolbaritem flex="1" id="personal-bookmarks" title="&bookmarksItem.title;"
                   removable="true">
        <hbox flex="1"
              id="PlacesToolbar"
              context="placesContext"
              onclick="BookmarksEventHandler.onClick(event, this._placesView);"
              oncommand="BookmarksEventHandler.onCommand(event, this._placesView);"
              tooltip="bhTooltip"
              popupsinherittooltip="true">
          <toolbarbutton class="bookmark-item bookmarks-toolbar-customize"
                         mousethrough="never"
                         label="&bookmarksToolbarItem.label;"/>
          <hbox flex="1">
            <hbox align="center">
              <image id="PlacesToolbarDropIndicator"
                     mousethrough="always"
                     collapsed="true"/>
            </hbox>
            <scrollbox orient="horizontal"
                       id="PlacesToolbarItems"
                       flex="1"/>
            <toolbarbutton type="menu"
                           id="PlacesChevron"
                           class="chevron"
                           mousethrough="never"
                           collapsed="true"
                           tooltiptext="&bookmarksToolbarChevron.tooltip;"
                           onpopupshowing="document.getElementById('PlacesToolbar')
                                                   ._placesView._onChevronPopupShowing(event);">
              <menupopup id="PlacesChevronPopup"
                         placespopup="true"
                         tooltip="bhTooltip" popupsinherittooltip="true"
                         context="placesContext"/>
            </toolbarbutton>
          </hbox>
        </hbox>
      </toolbaritem>
    </toolbar>

    <toolbar id="TabsToolbar"
             class="toolbar-primary"
             fullscreentoolbar="true"
             customizable="true"
             mode="icons" lockmode="true"
             iconsize="small" defaulticonsize="small" lockiconsize="true"
             aria-label="&tabsToolbar.label;"
             context="toolbar-context-menu"
             defaultset="tabbrowser-tabs,new-tab-button,alltabs-button,tabs-closebutton"
             collapsed="true">

      <tabs id="tabbrowser-tabs"
            class="tabbrowser-tabs"
            tabbrowser="content"
            flex="1"
            setfocus="false"
            tooltip="tabbrowser-tab-tooltip"
            stopwatchid="FX_TAB_CLICK_MS">
        <tab class="tabbrowser-tab" selected="true" fadein="true"/>
      </tabs>

      <toolbarbutton id="new-tab-button"
                     class="toolbarbutton-1 chromeclass-toolbar-additional"
                     label="&tabCmd.label;"
                     command="cmd_newNavigatorTab"
                     onclick="checkForMiddleClick(this, event);"
                     tooltiptext="&newTabButton.tooltip;"
                     ondrop="newTabButtonObserver.onDrop(event)"
                     ondragover="newTabButtonObserver.onDragOver(event)"
                     ondragenter="newTabButtonObserver.onDragOver(event)"
                     ondragexit="newTabButtonObserver.onDragExit(event)"
                     removable="true"/>

      <toolbarbutton id="alltabs-button"
                     class="toolbarbutton-1 chromeclass-toolbar-additional tabs-alltabs-button"
                     type="menu"
                     label="&listAllTabs.label;"
                     tooltiptext="&listAllTabs.label;"
                     removable="true">
        <menupopup id="alltabs-popup"
                   position="after_end">
          <menuitem id="menu_tabview"
                    class="menuitem-iconic"
                    key="key_tabview"
                    label="&viewTabGroups.label;"
                    command="Browser:ToggleTabView"
                    observes="tabviewGroupsNumber"/>
          <menuseparator id="alltabs-popup-separator"/>
        </menupopup>
      </toolbarbutton>

      <toolbarbutton id="tabs-closebutton"
                     class="close-button tabs-closebutton"
                     command="cmd_close"
                     label="&closeTab.label;"
                     tooltiptext="&closeTab.label;"/>

#ifdef CAN_DRAW_IN_TITLEBAR
      <hbox class="titlebar-placeholder" type="caption-buttons"
#ifdef XP_MACOSX
            ordinal="0"
#else
            ordinal="1000"
#endif
      />

#ifdef XP_MACOSX
      <hbox class="titlebar-placeholder" type="fullscreen-button"
            ordinal="1000"/>
#endif
#endif
    </toolbar>

    <toolbarpalette id="BrowserToolbarPalette">

# Update primaryToolbarButtons in browser/themes/shared/browser.inc when adding
# or removing default items with the toolbarbutton-1 class.

      <toolbaritem id="search-container" title="&searchItem.title;"
                   align="center" class="chromeclass-toolbar-additional"
                   flex="100" persist="width" removable="true">
        <searchbar id="searchbar" flex="1"/>
      </toolbaritem>

      <toolbarbutton id="bookmarks-menu-button"
                     class="toolbarbutton-1 chromeclass-toolbar-additional"
                     persist="class"
                     removable="true"
                     type="menu-button"
                     label="&bookmarksMenuButton.label;"
                     tooltiptext="&bookmarksMenuButton.tooltip;"
                     ondragenter="PlacesMenuDNDHandler.onDragEnter(event);"
                     ondragover="PlacesMenuDNDHandler.onDragOver(event);"
                     ondragleave="PlacesMenuDNDHandler.onDragLeave(event);"
                     ondrop="PlacesMenuDNDHandler.onDrop(event);"
                     oncommand="BookmarksMenuButton.onCommand(event);">
        <menupopup id="BMB_bookmarksPopup"
                   placespopup="true"
                   context="placesContext"
                   openInTabs="children"
                   oncommand="BookmarksEventHandler.onCommand(event, this.parentNode._placesView);"
                   onclick="BookmarksEventHandler.onClick(event, this.parentNode._placesView);"
                   onpopupshowing="BookmarksMenuButton.onPopupShowing(event);
                                   if (!this.parentNode._placesView)
                                     new PlacesMenu(event, 'place:folder=BOOKMARKS_MENU');"
                   tooltip="bhTooltip" popupsinherittooltip="true">
          <menuitem id="BMB_viewBookmarksToolbar"
                    placesanonid="view-toolbar"
                    toolbarId="PersonalToolbar"
                    type="checkbox"
                    oncommand="onViewToolbarCommand(event)"
                    label="&viewBookmarksToolbar.label;"/>
          <menuseparator/>
          <menuitem id="BMB_bookmarksShowAll"
                    label="&showAllBookmarks2.label;"
                    command="Browser:ShowAllBookmarks"
                    key="manBookmarkKb"/>
          <menuseparator/>
          <menuitem id="BMB_subscribeToPageMenuitem"
#ifndef XP_MACOSX
                    class="menuitem-iconic"
#endif
                    label="&subscribeToPageMenuitem.label;"
                    oncommand="return FeedHandler.subscribeToFeed(null, event);"
                    onclick="checkForMiddleClick(this, event);"
                    observes="singleFeedMenuitemState"/>
          <menu id="BMB_subscribeToPageMenupopup"
#ifndef XP_MACOSX
                class="menu-iconic"
#endif
                label="&subscribeToPageMenupopup.label;"
                observes="multipleFeedsMenuState">
            <menupopup id="BMB_subscribeToPageSubmenuMenupopup"
                       onpopupshowing="return FeedHandler.buildFeedList(event.target);"
                       oncommand="return FeedHandler.subscribeToFeed(null, event);"
                       onclick="checkForMiddleClick(this, event);"/>
          </menu>
          <menuseparator/>
          <menu id="BMB_bookmarksToolbar"
                placesanonid="toolbar-autohide"
                class="menu-iconic bookmark-item"
                label="&personalbarCmd.label;"
                container="true">
            <menupopup id="BMB_bookmarksToolbarPopup"
                       placespopup="true"
                       context="placesContext"
                       onpopupshowing="if (!this.parentNode._placesView)
                                         new PlacesMenu(event, 'place:folder=TOOLBAR');"/>
          </menu>
          <menuseparator/>
          <!-- Bookmarks menu items -->
          <menuseparator builder="end"
                         class="hide-if-empty-places-result"/>
          <menuitem id="BMB_unsortedBookmarks"
                    label="&bookmarksMenuButton.unsorted.label;"
                    oncommand="PlacesCommandHook.showPlacesOrganizer('UnfiledBookmarks');"
                    class="menuitem-iconic"/>
        </menupopup>
      </toolbarbutton>

      <toolbarbutton id="home-button" class="toolbarbutton-1 chromeclass-toolbar-additional"
                     persist="class" removable="true"
                     label="&homeButton.label;"
                     ondragover="homeButtonObserver.onDragOver(event)"
                     ondragenter="homeButtonObserver.onDragOver(event)"
                     ondrop="homeButtonObserver.onDrop(event)"
                     ondragexit="homeButtonObserver.onDragExit(event)"
                     onclick="BrowserGoHome(event);"
                     aboutHomeOverrideTooltip="&abouthome.pageTitle;"/>

      <toolbarbutton id="print-button" class="toolbarbutton-1 chromeclass-toolbar-additional"
                     label="&printButton.label;" command="cmd_print"
                     tooltiptext="&printButton.tooltip;"/>

      <!-- This is a placeholder for the Downloads Indicator.  It is visible
           during the customization of the toolbar, in the palette, and before
           the Downloads Indicator overlay is loaded. -->
      <toolbarbutton id="downloads-button" class="toolbarbutton-1 chromeclass-toolbar-additional"
                     oncommand="DownloadsIndicatorView.onCommand(event);"
                     ondrop="DownloadsIndicatorView.onDrop(event);"
                     ondragover="DownloadsIndicatorView.onDragOver(event);"
                     ondragenter="DownloadsIndicatorView.onDragOver(event);"
                     ondragleave="DownloadsIndicatorView.onDragLeave(event);"
                     label="&downloads.label;"
                     tooltiptext="&downloads.tooltip;"/>

      <toolbarbutton id="history-button" class="toolbarbutton-1 chromeclass-toolbar-additional"
                     observes="viewHistorySidebar" label="&historyButton.label;"
                     tooltiptext="&historyButton.tooltip;"/>

      <toolbarbutton id="bookmarks-button" class="toolbarbutton-1 chromeclass-toolbar-additional"
                     observes="viewBookmarksSidebar"
                     tooltiptext="&bookmarksButton.tooltip;"
                     ondrop="bookmarksButtonObserver.onDrop(event)"
                     ondragover="bookmarksButtonObserver.onDragOver(event)"
                     ondragenter="bookmarksButtonObserver.onDragOver(event)"
                     ondragexit="bookmarksButtonObserver.onDragExit(event)"/>

      <toolbarbutton id="new-window-button" class="toolbarbutton-1 chromeclass-toolbar-additional"
                     label="&newNavigatorCmd.label;"
                     command="key_newNavigator"
                     tooltiptext="&newWindowButton.tooltip;"
                     ondrop="newWindowButtonObserver.onDrop(event)"
                     ondragover="newWindowButtonObserver.onDragOver(event)"
                     ondragenter="newWindowButtonObserver.onDragOver(event)"
                     ondragexit="newWindowButtonObserver.onDragExit(event)"/>

      <toolbarbutton id="fullscreen-button" class="toolbarbutton-1 chromeclass-toolbar-additional"
                     observes="View:FullScreen"
                     type="checkbox"
                     label="&fullScreenCmd.label;"
                     tooltiptext="&fullScreenButton.tooltip;"/>

      <toolbaritem id="zoom-controls" class="chromeclass-toolbar-additional"
                   title="&zoomControls.label;">
        <toolbarbutton id="zoom-out-button" class="toolbarbutton-1"
                       label="&fullZoomReduceCmd.label;"
                       command="cmd_fullZoomReduce"
                       tooltiptext="&zoomOutButton.tooltip;"/>
        <toolbarbutton id="zoom-in-button" class="toolbarbutton-1"
                       label="&fullZoomEnlargeCmd.label;"
                       command="cmd_fullZoomEnlarge"
                       tooltiptext="&zoomInButton.tooltip;"/>
      </toolbaritem>

      <toolbarbutton id="feed-button"
                     type="menu"
                     class="toolbarbutton-1 chromeclass-toolbar-additional"
                     disabled="true"
                     label="&feedButton.label;"
                     tooltiptext="&feedButton.tooltip;"
                     onclick="return FeedHandler.onFeedButtonClick(event);">
        <menupopup position="after_end"
                   id="feed-menu"
                   onpopupshowing="return FeedHandler.buildFeedList(this);"
                   oncommand="return FeedHandler.subscribeToFeed(null, event);"
                   onclick="checkForMiddleClick(this, event);"/>
      </toolbarbutton>

      <toolbarbutton id="cut-button" class="toolbarbutton-1 chromeclass-toolbar-additional"
                     label="&cutCmd.label;"
                     command="cmd_cut"
                     tooltiptext="&cutButton.tooltip;"/>

      <toolbarbutton id="copy-button" class="toolbarbutton-1 chromeclass-toolbar-additional"
                     label="&copyCmd.label;"
                     command="cmd_copy"
                     tooltiptext="&copyButton.tooltip;"/>

      <toolbarbutton id="paste-button" class="toolbarbutton-1 chromeclass-toolbar-additional"
                     label="&pasteCmd.label;"
                     command="cmd_paste"
                     tooltiptext="&pasteButton.tooltip;"/>

#ifdef MOZ_SERVICES_SYNC
      <toolbarbutton id="sync-button"
                     class="toolbarbutton-1 chromeclass-toolbar-additional"
                     label="&syncToolbarButton.label;"
                     oncommand="gSyncUI.handleToolbarButton()"/>
#endif

      <toolbaritem id="navigator-throbber" title="&throbberItem.title;" align="center" pack="center"
                   mousethrough="always">
        <image/>
      </toolbaritem>

      <toolbarbutton id="tabview-button" class="toolbarbutton-1 chromeclass-toolbar-additional"
                     label="&tabGroupsButton.label;"
                     command="Browser:ToggleTabView"
                     tooltiptext="&tabGroupsButton.tooltip;"
                     observes="tabviewGroupsNumber"/>
    </toolbarpalette>
  </toolbox>

  <hbox id="fullscr-toggler" collapsed="true"/>

  <deck id="content-deck" flex="1">
    <hbox flex="1" id="browser">
      <vbox id="browser-border-start" hidden="true" layer="true"/>
      <vbox id="sidebar-box" hidden="true" class="chromeclass-extrachrome">
        <sidebarheader id="sidebar-header" align="center">
          <label id="sidebar-title" persist="value" flex="1" crop="end" control="sidebar"/>
          <image id="sidebar-throbber"/>
          <toolbarbutton class="tabs-closebutton" tooltiptext="&sidebarCloseButton.tooltip;" oncommand="toggleSidebar();"/>
        </sidebarheader>
        <browser id="sidebar" flex="1" autoscroll="false" disablehistory="true"
                  style="min-width: 14em; width: 18em; max-width: 36em;"/>
      </vbox>

      <splitter id="sidebar-splitter" class="chromeclass-extrachrome sidebar-splitter" hidden="true"/>
      <vbox id="appcontent" flex="1">
        <tabbrowser id="content" disablehistory="true"
                    flex="1" contenttooltip="aHTMLTooltip"
                    tabcontainer="tabbrowser-tabs"
                    contentcontextmenu="contentAreaContextMenu"
                    autocompletepopup="PopupAutoComplete"
                    onclick="contentAreaClick(event, false);"/>
        <chatbar id="pinnedchats" layer="true" mousethrough="always" hidden="true"/>
        <statuspanel id="statusbar-display" inactive="true"/>
      </vbox>
      <splitter id="social-sidebar-splitter"
                class="chromeclass-extrachrome sidebar-splitter"
                observes="socialSidebarBroadcaster"/>
      <vbox id="social-sidebar-box"
            class="chromeclass-extrachrome"
            observes="socialSidebarBroadcaster"
            persist="width">
        <browser id="social-sidebar-browser"
                 type="content"
                 context="contentAreaContextMenu"
                 disableglobalhistory="true"
                 tooltip="aHTMLTooltip"
                 flex="1"
                 style="min-width: 14em; width: 18em; max-width: 36em;"/>
      </vbox>
      <vbox id="browser-border-end" hidden="true" layer="true"/>
    </hbox>
#include ../../components/customizableui/content/customizeMode.inc.xul
  </deck>

  <hbox id="full-screen-warning-container" hidden="true" fadeout="true">
    <hbox style="width: 100%;" pack="center"> <!-- Inner hbox needed due to bug 579776. -->
      <vbox id="full-screen-warning-message" align="center">
        <description id="full-screen-domain-text"/>
        <description class="full-screen-description" value="&fullscreenExitHint.value;"/>
        <vbox id="full-screen-approval-pane" align="center">
          <description class="full-screen-description" value="&fullscreenApproval.value;"/>
          <hbox>
            <button label="&fullscreenAllowButton.label;"
                    oncommand="FullScreen.setFullscreenAllowed(true);"
                    class="full-screen-approval-button"/>
            <button label="&fullscreenExitButton.label;"
                    oncommand="FullScreen.setFullscreenAllowed(false);"
                    class="full-screen-approval-button"/>
          </hbox>
          <checkbox id="full-screen-remember-decision"/>
        </vbox>
      </vbox>
    </hbox>
  </hbox>

  <vbox id="browser-bottombox" layer="true">
    <notificationbox id="global-notificationbox"/>
    <toolbar id="developer-toolbar"
             class="devtools-toolbar"
             hidden="true">
#ifdef XP_MACOSX
          <toolbarbutton id="developer-toolbar-closebutton"
                         class="devtools-closebutton"
                         oncommand="DeveloperToolbar.hide();"
                         tooltiptext="&devToolbarCloseButton.tooltiptext;"/>
#endif
          <stack class="gclitoolbar-stack-node" flex="1">
            <hbox class="gclitoolbar-prompt">
              <label class="gclitoolbar-prompt-label">&#187;</label>
            </hbox>
            <hbox class="gclitoolbar-complete-node"/>
            <textbox class="gclitoolbar-input-node" rows="1"/>
          </stack>
          <toolbarbutton id="developer-toolbar-toolbox-button"
                         class="developer-toolbar-button"
                         observes="devtoolsMenuBroadcaster_DevToolbox"
                         tooltiptext="&devToolbarToolsButton.tooltip;"/>
#ifndef XP_MACOSX
          <toolbarbutton id="developer-toolbar-closebutton"
                         class="devtools-closebutton"
                         oncommand="DeveloperToolbar.hide();"
                         tooltiptext="&devToolbarCloseButton.tooltiptext;"/>
#endif
   </toolbar>

    <toolbar id="addon-bar"
             toolbarname="&addonBarCmd.label;" accesskey="&addonBarCmd.accesskey;"
             collapsed="true"
             class="toolbar-primary chromeclass-toolbar"
             context="toolbar-context-menu" toolboxid="navigator-toolbox"
             mode="icons" iconsize="small" defaulticonsize="small"
             lockiconsize="true"
             defaultset="addonbar-closebutton,spring,status-bar"
             key="key_toggleAddonBar">
      <toolbarbutton id="addonbar-closebutton"
                     tooltiptext="&addonBarCloseButton.tooltip;"
                     oncommand="setToolbarVisibility(this.parentNode, false);"/>
      <statusbar id="status-bar" ordinal="1000"/>
    </toolbar>
  </vbox>

  <svg:svg height="0">
    <svg:clipPath id="tab-curve-clip-path-start" clipPathUnits="objectBoundingBox">
      <svg:path d="M 1,0.0645 C 0.5683,0.0679,0.51693,0.3764,0.4837,0.5484 c -0.0522,0.2702,-0.1425,0.4194,-0.4333,0.4194 L 0,1 H 1.0333 V 0.0645 z"/>
    </svg:clipPath>
    <svg:clipPath id="tab-curve-clip-path-end" clipPathUnits="objectBoundingBox">
      <svg:path d="M -0.0333,0.0645 C 0.4317,0.0679,0.4831,0.3764,0.5163,0.5484 c 0.0522,0.2702,+0.1425,0.4194,0.4333,0.4194 L 1,1 H -0.033 V 0.0645 z"/>
    </svg:clipPath>
    <svg:clipPath id="tab-clip-path-outer" clipPathUnits="userSpaceOnUse">
      <svg:path d="M 30,0 C 24,0 17.78,2.58 15.10,8.09 12.05,13.46 13.14,20.37 9.18,25.3 7.1,27.7 3.8,28 0.8,28 c -0.4,0.6 -2.09,1.11 -1.46,1.80 l 2.45,2.72 61.60,0 2.59,-3.06 C 65.15,28.96 64.57,27.80 63.5,28 60.13,28.13 56.33,27.03 54.74,23.78 51.85,18.44 52.65,11.81 49.09,6.73 45.88,1.65 39.54,-0.26 33.8,0 32.5,0 31.7,0 30,0 z"/>
    </svg:clipPath>

#ifndef XP_UNIX
    <svg:clipPath id="windows-keyhole-forward-clip-path" clipPathUnits="objectBoundingBox">
      <svg:path d="M 0,0 C 0.16,0.11 0.28,0.29 0.28,0.5 0.28,0.71 0.16,0.89 0,1 L 1,1 1,0 0,0 z"/>
    </svg:clipPath>
    <svg:clipPath id="windows-urlbar-back-button-clip-path" clipPathUnits="userSpaceOnUse">
      <svg:path d="M 0,0 0,7.8 C 2.5,11 4,14 4,18 4,22 2.5,25 0,28 l 0,22 10000,0 0,-50 L 0,0 z"/>
    </svg:clipPath>
#endif
#ifdef XP_MACOSX
    <svg:clipPath id="osx-keyhole-forward-clip-path" clipPathUnits="objectBoundingBox">
      <svg:path d="M 0,0 C 0.15,0.12 0.25,0.3 0.25,0.5 0.25,0.7 0.15,0.88 0,1 L 1,1 1,0 0,0 z"/>
    </svg:clipPath>
    <svg:clipPath id="osx-urlbar-back-button-clip-path" clipPathUnits="userSpaceOnUse">
      <svg:path d="m 0,-5 0,4.03 C 3.6,1.8 6,6.1 6,11 6,16 3.6,20 0,23 l 0,27 10000,0 0,-55 L 0,-5 z"/>
    </svg:clipPath>
#endif
  </svg:svg>

</vbox>
# <iframe id="tab-view"> is dynamically appended as the 2nd child of #tab-view-deck.
#     Introducing the iframe dynamically, as needed, was found to be better than
#     starting with an empty iframe here in browser.xul from a Ts standpoint.
</deck>

</window><|MERGE_RESOLUTION|>--- conflicted
+++ resolved
@@ -505,111 +505,6 @@
              customizationtarget="nav-bar-customizationtarget"
              context="toolbar-context-menu">
 
-<<<<<<< HEAD
-      <toolbaritem id="unified-back-forward-button" class="chromeclass-toolbar-additional"
-                   context="backForwardMenu" removable="true"
-                   forwarddisabled="true"
-                   title="&backForwardItem.title;">
-        <toolbarbutton id="back-button" class="toolbarbutton-1"
-                       label="&backCmd.label;"
-                       command="Browser:BackOrBackDuplicate"
-                       onclick="checkForMiddleClick(this, event);"
-                       tooltip="back-button-tooltip"/>
-        <toolbarbutton id="forward-button" class="toolbarbutton-1"
-                       label="&forwardCmd.label;"
-                       command="Browser:ForwardOrForwardDuplicate"
-                       onclick="checkForMiddleClick(this, event);"
-                       tooltip="forward-button-tooltip"/>
-        <dummyobservertarget hidden="true"
-                             onbroadcast="if (this.getAttribute('disabled') == 'true')
-                                            this.parentNode.setAttribute('forwarddisabled', 'true');
-                                          else
-                                            this.parentNode.removeAttribute('forwarddisabled');">
-          <observes element="Browser:ForwardOrForwardDuplicate" attribute="disabled"/>
-        </dummyobservertarget>
-      </toolbaritem>
-
-      <toolbaritem id="urlbar-container" align="center" flex="400" persist="width" combined="true"
-                   title="&locationItem.title;" class="chromeclass-location" removable="true">
-        <textbox id="urlbar" flex="1"
-                 placeholder="&urlbar.placeholder2;"
-                 type="autocomplete"
-                 autocompletesearch="urlinline history"
-                 autocompletesearchparam="enable-actions"
-                 autocompletepopup="PopupAutoCompleteRichResult"
-                 completeselectedindex="true"
-                 tabscrolling="true"
-                 showcommentcolumn="true"
-                 showimagecolumn="true"
-                 enablehistory="true"
-                 maxrows="6"
-                 newlines="stripsurroundingwhitespace"
-                 oninput="gBrowser.userTypedValue = this.value;"
-                 ontextentered="this.handleCommand(param);"
-                 ontextreverted="return this.handleRevert();"
-                 pageproxystate="invalid"
-                 onfocus="document.getElementById('identity-box').style.MozUserFocus= 'normal'"
-                 onblur="setTimeout(function() document.getElementById('identity-box').style.MozUserFocus = '', 0);">
-          <box id="notification-popup-box" hidden="true" align="center">
-            <image id="default-notification-icon" class="notification-anchor-icon" role="button"/>
-            <image id="identity-notification-icon" class="notification-anchor-icon" role="button"/>
-            <image id="geo-notification-icon" class="notification-anchor-icon" role="button"/>
-            <image id="addons-notification-icon" class="notification-anchor-icon" role="button"/>
-            <image id="indexedDB-notification-icon" class="notification-anchor-icon" role="button"/>
-            <image id="password-notification-icon" class="notification-anchor-icon" role="button"/>
-            <image id="webapps-notification-icon" class="notification-anchor-icon" role="button"/>
-            <image id="plugins-notification-icon" class="notification-anchor-icon" role="button"/>
-            <image id="web-notifications-notification-icon" class="notification-anchor-icon" role="button"/>
-            <image id="blocked-plugins-notification-icon" class="notification-anchor-icon" role="button"/>
-            <image id="plugin-install-notification-icon" class="notification-anchor-icon" role="button"/>
-            <image id="mixed-content-blocked-notification-icon" class="notification-anchor-icon" role="button"/>
-            <image id="webRTC-shareDevices-notification-icon" class="notification-anchor-icon" role="button"/>
-            <image id="webRTC-sharingDevices-notification-icon" class="notification-anchor-icon" role="button"/>
-            <image id="pointerLock-notification-icon" class="notification-anchor-icon" role="button"/>
-            <image id="servicesInstall-notification-icon" class="notification-anchor-icon" role="button"/>
-          </box>
-          <!-- Use onclick instead of normal popup= syntax since the popup
-               code fires onmousedown, and hence eats our favicon drag events.
-               We only add the identity-box button to the tab order when the location bar
-               has focus, otherwise pressing F6 focuses it instead of the location bar -->
-          <box id="identity-box" role="button"
-               align="center"
-               onclick="gIdentityHandler.handleIdentityButtonEvent(event);"
-               onkeypress="gIdentityHandler.handleIdentityButtonEvent(event);"
-               ondragstart="gIdentityHandler.onDragStart(event);">
-            <image id="page-proxy-favicon"
-                   onclick="PageProxyClickHandler(event);"
-                   pageproxystate="invalid"/>
-            <hbox id="identity-icon-labels">
-              <label id="identity-icon-label" class="plain" flex="1"/>
-              <label id="identity-icon-country-label" class="plain"/>
-            </hbox>
-          </box>
-          <box id="urlbar-display-box" align="center">
-            <label id="urlbar-display" value="&urlbar.switchToTab.label;"/>
-          </box>
-          <hbox id="urlbar-icons">
-            <image id="page-report-button"
-                   class="urlbar-icon"
-                   hidden="true"
-                   tooltiptext="&pageReportIcon.tooltip;"
-                   onclick="gPopupBlockerObserver.onReportButtonClick(event);"/>
-            <image id="star-button"
-                   class="urlbar-icon"
-                   onclick="BookmarkingUI.onCommand(event);"/>
-            <image id="go-button"
-                   class="urlbar-icon"
-                   tooltiptext="&goEndCap.tooltip;"
-                   onclick="gURLBar.handleCommand(event);"/>
-          </hbox>
-          <toolbarbutton id="urlbar-go-button"
-                         class="chromeclass-toolbar-additional"
-                         onclick="gURLBar.handleCommand(event);"
-                         tooltiptext="&goEndCap.tooltip;"/>
-          <toolbarbutton id="urlbar-reload-button"
-                         class="chromeclass-toolbar-additional"
-                         command="Browser:ReloadOrDuplicate"
-=======
       <hbox id="nav-bar-customizationtarget" class="customization-target" flex="0">
         <toolbaritem id="unified-back-forward-button" class="chromeclass-toolbar-additional"
                      context="backForwardMenu" removable="true"
@@ -618,7 +513,6 @@
           <toolbarbutton id="back-button" class="toolbarbutton-1"
                          label="&backCmd.label;"
                          command="Browser:BackOrBackDuplicate"
->>>>>>> bc749801
                          onclick="checkForMiddleClick(this, event);"
                          tooltip="back-button-tooltip"/>
           <toolbarbutton id="forward-button" class="toolbarbutton-1"
@@ -700,6 +594,9 @@
                      hidden="true"
                      tooltiptext="&pageReportIcon.tooltip;"
                      onclick="gPopupBlockerObserver.onReportButtonClick(event);"/>
+              <image id="star-button"
+                     class="urlbar-icon"
+                     onclick="BookmarkingUI.onCommand(event);"/>
               <image id="go-button"
                      class="urlbar-icon"
                      tooltiptext="&goEndCap.tooltip;"
@@ -744,72 +641,18 @@
                      oncommand="WebrtcIndicator.menuCommand(event.target);"/>
         </toolbarbutton>
 
+        <toolbarbutton id="social-share-button"
+                       class="toolbarbutton-1 chromeclass-toolbar-additional"
+                       hidden="true"
+                       label="&sharePageCmd.label;"
+                       tooltiptext="&sharePageCmd.label;"
+                       command="Social:SharePage"/>
+
         <toolbaritem id="social-toolbar-item"
                      class="chromeclass-toolbar-additional"
                      removable="false"
                      title="&socialToolbar.title;"
                      hidden="true"
-<<<<<<< HEAD
-                     orient="horizontal"
-                     label="&webrtcIndicatorButton.label;"
-                     tooltiptext="&webrtcIndicatorButton.tooltip;">
-        <menupopup onpopupshowing="WebrtcIndicator.fillPopup(this);"
-                   onpopuphiding="WebrtcIndicator.clearPopup(this);"
-                   oncommand="WebrtcIndicator.menuCommand(event.target);"/>
-      </toolbarbutton>
-
-      <toolbarbutton id="bookmarks-menu-button"
-                     class="toolbarbutton-1 chromeclass-toolbar-additional"
-                     persist="class"
-                     removable="true"
-                     type="menu"
-                     label="&bookmarksMenuButton.label;"
-                     tooltiptext="&bookmarksMenuButton.tooltip;"
-                     ondragenter="PlacesMenuDNDHandler.onDragEnter(event);"
-                     ondragover="PlacesMenuDNDHandler.onDragOver(event);"
-                     ondragleave="PlacesMenuDNDHandler.onDragLeave(event);"
-                     ondrop="PlacesMenuDNDHandler.onDrop(event);">
-        <menupopup id="BMB_bookmarksPopup"
-                   placespopup="true"
-                   context="placesContext"
-                   openInTabs="children"
-                   oncommand="BookmarksEventHandler.onCommand(event, this.parentNode._placesView);"
-                   onclick="BookmarksEventHandler.onClick(event, this.parentNode._placesView);"
-                   onpopupshowing="BookmarkingUI.onPopupShowing(event);
-                                   if (!this.parentNode._placesView)
-                                     new PlacesMenu(event, 'place:folder=BOOKMARKS_MENU');"
-                   tooltip="bhTooltip" popupsinherittooltip="true">
-          <menuitem id="BMB_viewBookmarksToolbar"
-                    placesanonid="view-toolbar"
-                    toolbarId="PersonalToolbar"
-                    type="checkbox"
-                    oncommand="onViewToolbarCommand(event)"
-                    label="&viewBookmarksToolbar.label;"/>
-          <menuseparator/>
-          <menuitem id="BMB_bookmarksShowAll"
-                    label="&showAllBookmarks2.label;"
-                    command="Browser:ShowAllBookmarks"
-                    key="manBookmarkKb"/>
-          <menuseparator/>
-          <menuitem id="BMB_bookmarkThisPage"
-#ifndef XP_MACOSX
-                    class="menuitem-iconic"
-#endif
-                    label="&bookmarkThisPageCmd.label;"
-                    command="Browser:AddBookmarkAs"
-                    key="addBookmarkAsKb"/>
-          <menuitem id="BMB_subscribeToPageMenuitem"
-#ifndef XP_MACOSX
-                    class="menuitem-iconic"
-#endif
-                    label="&subscribeToPageMenuitem.label;"
-                    oncommand="return FeedHandler.subscribeToFeed(null, event);"
-                    onclick="checkForMiddleClick(this, event);"
-                    observes="singleFeedMenuitemState"/>
-          <menu id="BMB_subscribeToPageMenupopup"
-#ifndef XP_MACOSX
-                class="menu-iconic"
-=======
                      skipintoolbarset="true"
                      observes="socialActiveBroadcaster">
           <toolbarbutton id="social-provider-button"
@@ -828,7 +671,6 @@
               </menuitem>
 #ifndef XP_WIN
               <menuseparator class="social-statusarea-separator"/>
->>>>>>> bc749801
 #endif
               <menuitem class="social-toggle-sidebar-menuitem"
                         type="checkbox"
@@ -843,7 +685,7 @@
                         label="&social.toggleNotifications.label;"
                         accesskey="&social.toggleNotifications.accesskey;"/>
               <menuitem class="social-toggle-menuitem" command="Social:Toggle"/>
-              <menuseparator class="social-statusarea-separator"/>
+              <menuseparator/>
               <menuseparator class="social-provider-menu" hidden="true"/>
               <menuitem class="social-addons-menuitem" command="Social:Addons"
                         label="&social.addons.label;"/>
@@ -857,71 +699,14 @@
                          hidden="true"
                          disabled="true"
                          command="Social:TogglePageMark"/>
-        </toolbaritem>  
+        </toolbaritem>
       </hbox>
 
-<<<<<<< HEAD
-      <toolbarbutton id="social-share-button"
-                     class="toolbarbutton-1 chromeclass-toolbar-additional"
-                     hidden="true"
-                     label="&sharePageCmd.label;"
-                     tooltiptext="&sharePageCmd.label;"
-                     command="Social:SharePage"/>
-
-      <toolbaritem id="social-toolbar-item"
-                   class="chromeclass-toolbar-additional"
-                   removable="false"
-                   title="&socialToolbar.title;"
-                   hidden="true"
-                   skipintoolbarset="true"
-                   observes="socialActiveBroadcaster">
-        <toolbarbutton id="social-provider-button"
-                       class="toolbarbutton-1"
-                       type="menu">
-          <menupopup id="social-statusarea-popup">
-            <menuitem class="social-statusarea-user menuitem-iconic" pack="start" align="center"
-                      observes="socialBroadcaster_userDetails"
-                      oncommand="SocialUI.showProfile(); document.getElementById('social-statusarea-popup').hidePopup();">
-              <image class="social-statusarea-user-portrait"
-                     observes="socialBroadcaster_userDetails"/>
-              <vbox>
-                <label class="social-statusarea-loggedInStatus"
-                       observes="socialBroadcaster_userDetails"/>
-              </vbox>
-            </menuitem>
-#ifndef XP_WIN
-            <menuseparator class="social-statusarea-separator"/>
-#endif
-            <menuitem class="social-toggle-sidebar-menuitem"
-                      type="checkbox"
-                      autocheck="false"
-                      command="Social:ToggleSidebar"
-                      label="&social.toggleSidebar.label;"
-                      accesskey="&social.toggleSidebar.accesskey;"/>
-            <menuitem class="social-toggle-notifications-menuitem"
-                      type="checkbox"
-                      autocheck="false"
-                      command="Social:ToggleNotifications"
-                      label="&social.toggleNotifications.label;"
-                      accesskey="&social.toggleNotifications.accesskey;"/>
-            <menuitem class="social-toggle-menuitem" command="Social:Toggle"/>
-            <menuseparator/>
-            <menuseparator class="social-provider-menu" hidden="true"/>
-            <menuitem class="social-addons-menuitem" command="Social:Addons"
-                      label="&social.addons.label;"/>
-            <menuitem label="&social.learnMore.label;"
-                      accesskey="&social.learnMore.accesskey;"
-                      oncommand="SocialUI.showLearnMore();"/>
-          </menupopup>
-        </toolbarbutton>
-        <toolbarbutton id="social-mark-button"
-=======
       <toolbaritem id="PanelUI-button"
                    class="chromeclass-toolbar-additional"
                    removable="false"
                    title="&appmenu.title;">
         <toolbarbutton id="PanelUI-menu-button"
->>>>>>> bc749801
                        class="toolbarbutton-1"
                        label="&brandShortName;"
                        tooltiptext="&appmenu.title;"
@@ -1081,21 +866,20 @@
                      class="toolbarbutton-1 chromeclass-toolbar-additional"
                      persist="class"
                      removable="true"
-                     type="menu-button"
+                     type="menu"
                      label="&bookmarksMenuButton.label;"
                      tooltiptext="&bookmarksMenuButton.tooltip;"
                      ondragenter="PlacesMenuDNDHandler.onDragEnter(event);"
                      ondragover="PlacesMenuDNDHandler.onDragOver(event);"
                      ondragleave="PlacesMenuDNDHandler.onDragLeave(event);"
-                     ondrop="PlacesMenuDNDHandler.onDrop(event);"
-                     oncommand="BookmarksMenuButton.onCommand(event);">
+                     ondrop="PlacesMenuDNDHandler.onDrop(event);">
         <menupopup id="BMB_bookmarksPopup"
                    placespopup="true"
                    context="placesContext"
                    openInTabs="children"
                    oncommand="BookmarksEventHandler.onCommand(event, this.parentNode._placesView);"
                    onclick="BookmarksEventHandler.onClick(event, this.parentNode._placesView);"
-                   onpopupshowing="BookmarksMenuButton.onPopupShowing(event);
+                   onpopupshowing="BookmarkingUI.onPopupShowing(event);
                                    if (!this.parentNode._placesView)
                                      new PlacesMenu(event, 'place:folder=BOOKMARKS_MENU');"
                    tooltip="bhTooltip" popupsinherittooltip="true">
@@ -1111,6 +895,13 @@
                     command="Browser:ShowAllBookmarks"
                     key="manBookmarkKb"/>
           <menuseparator/>
+          <menuitem id="BMB_bookmarkThisPage"
+#ifndef XP_MACOSX
+                    class="menuitem-iconic"
+#endif
+                    label="&bookmarkThisPageCmd.label;"
+                    command="Browser:AddBookmarkAs"
+                    key="addBookmarkAsKb"/>
           <menuitem id="BMB_subscribeToPageMenuitem"
 #ifndef XP_MACOSX
                     class="menuitem-iconic"
