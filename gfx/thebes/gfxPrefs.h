/* -*- Mode: C++; tab-width: 20; indent-tabs-mode: nil; c-basic-offset: 2 -*-
 * This Source Code Form is subject to the terms of the Mozilla Public
 * License, v. 2.0. If a copy of the MPL was not distributed with this
 * file, You can obtain one at http://mozilla.org/MPL/2.0/. */

#ifndef GFX_PREFS_H
#define GFX_PREFS_H

#include <cmath>                 // for M_PI
#include <stdint.h>
#include <string>
#include "mozilla/Assertions.h"
#include "mozilla/gfx/LoggingConstants.h"
#include "nsTArray.h"

// First time gfxPrefs::GetSingleton() needs to be called on the main thread,
// before any of the methods accessing the values are used, but after
// the Preferences system has been initialized.

// The static methods to access the preference value are safe to call
// from any thread after that first call.

// To register a preference, you need to add a line in this file using
// the DECL_GFX_PREF macro.
//
// Update argument controls whether we read the preference value and save it
// or connect with a callback.  See UpdatePolicy enum below.
// Pref is the string with the preference name.
// Name argument is the name of the static function to create.
// Type is the type of the preference - bool, int32_t, uint32_t.
// Default is the default value for the preference.
//
// For example this line in the .h:
//   DECL_GFX_PREF(Once,"layers.dump",LayersDump,bool,false);
// means that you can call
//   bool var = gfxPrefs::LayersDump();
// from any thread, but that you will only get the preference value of
// "layers.dump" as it was set at the start of the session (subject to
// note 2 below). If the value was not set, the default would be false.
//
// In another example, this line in the .h:
//   DECL_GFX_PREF(Live,"gl.msaa-level",MSAALevel,uint32_t,2);
// means that every time you call
//   uint32_t var = gfxPrefs::MSAALevel();
// from any thread, you will get the most up to date preference value of
// "gl.msaa-level".  If the value is not set, the default would be 2.

// Note 1: Changing a preference from Live to Once is now as simple
// as changing the Update argument.  If your code worked before, it will
// keep working, and behave as if the user never changes the preference.
// Things are a bit more complicated and perhaps even dangerous when
// going from Once to Live, or indeed setting a preference to be Live
// in the first place, so be careful.  You need to be ready for the
// values changing mid execution, and if you're using those preferences
// in any setup and initialization, you may need to do extra work.

// Note 2: Prefs can be set by using the corresponding Set method. For
// example, if the accessor is Foo() then calling SetFoo(...) will update
// the preference and also change the return value of subsequent Foo() calls.
// This is true even for 'Once' prefs which otherwise do not change if the
// pref is updated after initialization. Changing gfxPrefs values in content
// processes will not affect the result in other processes. Changing gfxPrefs
// values in the GPU process is not supported at all.

#define DECL_GFX_PREF(Update, Prefname, Name, Type, Default)                  \
public:                                                                       \
static Type Name() { MOZ_ASSERT(SingletonExists()); return GetSingleton().mPref##Name.mValue; } \
static void Set##Name(Type aVal) { MOZ_ASSERT(SingletonExists());             \
    GetSingleton().mPref##Name.Set(UpdatePolicy::Update, Get##Name##PrefName(), aVal); } \
static const char* Get##Name##PrefName() { return Prefname; }                 \
static Type Get##Name##PrefDefault() { return Default; }                      \
static void Set##Name##ChangeCallback(Pref::ChangeCallback aCallback) {       \
    MOZ_ASSERT(SingletonExists());                                            \
    GetSingleton().mPref##Name.SetChangeCallback(aCallback); }                \
private:                                                                      \
PrefTemplate<UpdatePolicy::Update, Type, Get##Name##PrefDefault, Get##Name##PrefName> mPref##Name

namespace mozilla {
namespace gfx {
class GfxPrefValue;   // defined in PGPU.ipdl
} // namespace gfx
} // namespace mozilla

class gfxPrefs;
class gfxPrefs final
{
  typedef mozilla::gfx::GfxPrefValue GfxPrefValue;

private:
  // Enums for the update policy.
  enum class UpdatePolicy {
    Skip, // Set the value to default, skip any Preferences calls
    Once, // Evaluate the preference once, unchanged during the session
    Live  // Evaluate the preference and set callback so it stays current/live
  };

public:
  class Pref
  {
  public:
    Pref() : mChangeCallback(nullptr)
    {
      mIndex = sGfxPrefList->Length();
      sGfxPrefList->AppendElement(this);
    }

    size_t Index() const { return mIndex; }
    void OnChange();

    typedef void (*ChangeCallback)(const GfxPrefValue&);
    void SetChangeCallback(ChangeCallback aCallback);

    virtual const char* Name() const = 0;

    // Returns true if the value is default, false if changed.
    virtual bool HasDefaultValue() const = 0;

    // Returns the pref value as a discriminated union.
    virtual void GetLiveValue(GfxPrefValue* aOutValue) const = 0;

    // Returns the pref value as a discriminated union.
    virtual void GetCachedValue(GfxPrefValue* aOutValue) const = 0;

    // Change the cached value. GfxPrefValue must be a compatible type.
    virtual void SetCachedValue(const GfxPrefValue& aOutValue) = 0;

  protected:
    void FireChangeCallback();

  private:
    size_t mIndex;
    ChangeCallback mChangeCallback;
  };

  static const nsTArray<Pref*>& all() {
    return *sGfxPrefList;
  }

private:
  // We split out a base class to reduce the number of virtual function
  // instantiations that we do, which saves code size.
  template<class T>
  class TypedPref : public Pref
  {
  public:
    explicit TypedPref(T aValue)
      : mValue(aValue)
    {}

    void GetCachedValue(GfxPrefValue* aOutValue) const override {
      CopyPrefValue(&mValue, aOutValue);
    }
    void SetCachedValue(const GfxPrefValue& aOutValue) override {
      // This is only used in non-XPCOM processes.
      MOZ_ASSERT(!IsPrefsServiceAvailable());

      T newValue;
      CopyPrefValue(&aOutValue, &newValue);

      if (mValue != newValue) {
        mValue = newValue;
        FireChangeCallback();
      }
    }

  protected:
    T GetLiveValueByName(const char* aPrefName) const {
      if (IsPrefsServiceAvailable()) {
        return PrefGet(aPrefName, mValue);
      }
      return mValue;
    }

  public:
    T mValue;
  };

  // Since we cannot use const char*, use a function that returns it.
  template <UpdatePolicy Update, class T, T Default(void), const char* Prefname(void)>
  class PrefTemplate final : public TypedPref<T>
  {
    typedef TypedPref<T> BaseClass;
  public:
    PrefTemplate()
      : BaseClass(Default())
    {
      // If not using the Preferences service, values are synced over IPC, so
      // there's no need to register us as a Preferences observer.
      if (IsPrefsServiceAvailable()) {
        Register(Update, Prefname());
      }
      // By default we only watch changes in the parent process, to communicate
      // changes to the GPU process.
      if (IsParentProcess() && Update == UpdatePolicy::Live) {
        WatchChanges(Prefname(), this);
      }
    }
    ~PrefTemplate() {
      if (IsParentProcess() && Update == UpdatePolicy::Live) {
        UnwatchChanges(Prefname(), this);
      }
    }
    void Register(UpdatePolicy aUpdate, const char* aPreference)
    {
      AssertMainThread();
      switch (aUpdate) {
        case UpdatePolicy::Skip:
          break;
        case UpdatePolicy::Once:
          this->mValue = PrefGet(aPreference, this->mValue);
          break;
        case UpdatePolicy::Live:
          PrefAddVarCache(&this->mValue, aPreference, this->mValue);
          break;
        default:
          MOZ_CRASH("Incomplete switch");
      }
    }
    void Set(UpdatePolicy aUpdate, const char* aPref, T aValue)
    {
      AssertMainThread();
      PrefSet(aPref, aValue);
      switch (aUpdate) {
        case UpdatePolicy::Skip:
        case UpdatePolicy::Live:
          break;
        case UpdatePolicy::Once:
          this->mValue = PrefGet(aPref, this->mValue);
          break;
        default:
          MOZ_CRASH("Incomplete switch");
      }
    }
    const char *Name() const override {
      return Prefname();
    }
    void GetLiveValue(GfxPrefValue* aOutValue) const override {
      T value = GetLiveValue();
      CopyPrefValue(&value, aOutValue);
    }
    // When using the Preferences service, the change callback can be triggered
    // *before* our cached value is updated, so we expose a method to grab the
    // true live value.
    T GetLiveValue() const {
      return BaseClass::GetLiveValueByName(Prefname());
    }
    bool HasDefaultValue() const override {
      return this->mValue == Default();
    }
  };

  // This is where DECL_GFX_PREF for each of the preferences should go.
  // We will keep these in an alphabetical order to make it easier to see if
  // a method accessing a pref already exists. Just add yours in the list.

  // The apz prefs are explained in AsyncPanZoomController.cpp
  DECL_GFX_PREF(Live, "apz.allow_checkerboarding",             APZAllowCheckerboarding, bool, true);
  DECL_GFX_PREF(Live, "apz.allow_immediate_handoff",           APZAllowImmediateHandoff, bool, true);
  DECL_GFX_PREF(Once, "apz.allow_with_webrender",              APZAllowWithWebRender, bool, false);
  DECL_GFX_PREF(Live, "apz.allow_zooming",                     APZAllowZooming, bool, false);
  DECL_GFX_PREF(Live, "apz.axis_lock.breakout_angle",          APZAxisBreakoutAngle, float, float(M_PI / 8.0) /* 22.5 degrees */);
  DECL_GFX_PREF(Live, "apz.axis_lock.breakout_threshold",      APZAxisBreakoutThreshold, float, 1.0f / 32.0f);
  DECL_GFX_PREF(Live, "apz.axis_lock.direct_pan_angle",        APZAllowedDirectPanAngle, float, float(M_PI / 3.0) /* 60 degrees */);
  DECL_GFX_PREF(Live, "apz.axis_lock.lock_angle",              APZAxisLockAngle, float, float(M_PI / 6.0) /* 30 degrees */);
  DECL_GFX_PREF(Live, "apz.axis_lock.mode",                    APZAxisLockMode, int32_t, 0);
  DECL_GFX_PREF(Live, "apz.content_response_timeout",          APZContentResponseTimeout, int32_t, 400);
  DECL_GFX_PREF(Live, "apz.danger_zone_x",                     APZDangerZoneX, int32_t, 50);
  DECL_GFX_PREF(Live, "apz.danger_zone_y",                     APZDangerZoneY, int32_t, 100);
  DECL_GFX_PREF(Live, "apz.disable_for_scroll_linked_effects", APZDisableForScrollLinkedEffects, bool, false);
  DECL_GFX_PREF(Live, "apz.displayport_expiry_ms",             APZDisplayPortExpiryTime, uint32_t, 15000);
  DECL_GFX_PREF(Live, "apz.drag.enabled",                      APZDragEnabled, bool, false);
  DECL_GFX_PREF(Live, "apz.enlarge_displayport_when_clipped",  APZEnlargeDisplayPortWhenClipped, bool, false);
  DECL_GFX_PREF(Live, "apz.fling_accel_base_mult",             APZFlingAccelBaseMultiplier, float, 1.0f);
  DECL_GFX_PREF(Live, "apz.fling_accel_interval_ms",           APZFlingAccelInterval, int32_t, 500);
  DECL_GFX_PREF(Live, "apz.fling_accel_supplemental_mult",     APZFlingAccelSupplementalMultiplier, float, 1.0f);
  DECL_GFX_PREF(Live, "apz.fling_accel_min_velocity",          APZFlingAccelMinVelocity, float, 1.5f);
  DECL_GFX_PREF(Once, "apz.fling_curve_function_x1",           APZCurveFunctionX1, float, 0.0f);
  DECL_GFX_PREF(Once, "apz.fling_curve_function_x2",           APZCurveFunctionX2, float, 1.0f);
  DECL_GFX_PREF(Once, "apz.fling_curve_function_y1",           APZCurveFunctionY1, float, 0.0f);
  DECL_GFX_PREF(Once, "apz.fling_curve_function_y2",           APZCurveFunctionY2, float, 1.0f);
  DECL_GFX_PREF(Live, "apz.fling_curve_threshold_inches_per_ms", APZCurveThreshold, float, -1.0f);
  DECL_GFX_PREF(Live, "apz.fling_friction",                    APZFlingFriction, float, 0.002f);
  DECL_GFX_PREF(Live, "apz.fling_min_velocity_threshold",      APZFlingMinVelocityThreshold, float, 0.5f);
  DECL_GFX_PREF(Live, "apz.fling_stop_on_tap_threshold",       APZFlingStopOnTapThreshold, float, 0.05f);
  DECL_GFX_PREF(Live, "apz.fling_stopped_threshold",           APZFlingStoppedThreshold, float, 0.01f);
  DECL_GFX_PREF(Live, "apz.highlight_checkerboarded_areas",    APZHighlightCheckerboardedAreas, bool, false);
  DECL_GFX_PREF(Live, "apz.max_velocity_inches_per_ms",        APZMaxVelocity, float, -1.0f);
  DECL_GFX_PREF(Once, "apz.max_velocity_queue_size",           APZMaxVelocityQueueSize, uint32_t, 5);
  DECL_GFX_PREF(Live, "apz.min_skate_speed",                   APZMinSkateSpeed, float, 1.0f);
  DECL_GFX_PREF(Live, "apz.minimap.enabled",                   APZMinimap, bool, false);
  DECL_GFX_PREF(Live, "apz.minimap.visibility.enabled",        APZMinimapVisibilityEnabled, bool, false);
  DECL_GFX_PREF(Live, "apz.overscroll.enabled",                APZOverscrollEnabled, bool, false);
  DECL_GFX_PREF(Live, "apz.overscroll.min_pan_distance_ratio", APZMinPanDistanceRatio, float, 1.0f);
  DECL_GFX_PREF(Live, "apz.overscroll.spring_friction",        APZOverscrollSpringFriction, float, 0.015f);
  DECL_GFX_PREF(Live, "apz.overscroll.spring_stiffness",       APZOverscrollSpringStiffness, float, 0.001f);
  DECL_GFX_PREF(Live, "apz.overscroll.stop_distance_threshold", APZOverscrollStopDistanceThreshold, float, 5.0f);
  DECL_GFX_PREF(Live, "apz.overscroll.stop_velocity_threshold", APZOverscrollStopVelocityThreshold, float, 0.01f);
  DECL_GFX_PREF(Live, "apz.overscroll.stretch_factor",         APZOverscrollStretchFactor, float, 0.5f);
  DECL_GFX_PREF(Live, "apz.paint_skipping.enabled",            APZPaintSkipping, bool, true);
  DECL_GFX_PREF(Live, "apz.peek_messages.enabled",             APZPeekMessages, bool, true);
  DECL_GFX_PREF(Live, "apz.printtree",                         APZPrintTree, bool, false);
  DECL_GFX_PREF(Live, "apz.record_checkerboarding",            APZRecordCheckerboarding, bool, false);
  DECL_GFX_PREF(Live, "apz.test.fails_with_native_injection",  APZTestFailsWithNativeInjection, bool, false);
  DECL_GFX_PREF(Live, "apz.test.logging_enabled",              APZTestLoggingEnabled, bool, false);
  DECL_GFX_PREF(Live, "apz.touch_move_tolerance",              APZTouchMoveTolerance, float, 0.0);
  DECL_GFX_PREF(Live, "apz.touch_start_tolerance",             APZTouchStartTolerance, float, 1.0f/4.5f);
  DECL_GFX_PREF(Live, "apz.velocity_bias",                     APZVelocityBias, float, 0.0f);
  DECL_GFX_PREF(Live, "apz.velocity_relevance_time_ms",        APZVelocityRelevanceTime, uint32_t, 150);
  DECL_GFX_PREF(Live, "apz.x_skate_highmem_adjust",            APZXSkateHighMemAdjust, float, 0.0f);
  DECL_GFX_PREF(Live, "apz.x_skate_size_multiplier",           APZXSkateSizeMultiplier, float, 1.5f);
  DECL_GFX_PREF(Live, "apz.x_stationary_size_multiplier",      APZXStationarySizeMultiplier, float, 3.0f);
  DECL_GFX_PREF(Live, "apz.y_skate_highmem_adjust",            APZYSkateHighMemAdjust, float, 0.0f);
  DECL_GFX_PREF(Live, "apz.y_skate_size_multiplier",           APZYSkateSizeMultiplier, float, 2.5f);
  DECL_GFX_PREF(Live, "apz.y_stationary_size_multiplier",      APZYStationarySizeMultiplier, float, 3.5f);
  DECL_GFX_PREF(Live, "apz.zoom_animation_duration_ms",        APZZoomAnimationDuration, int32_t, 250);
  DECL_GFX_PREF(Live, "apz.scale_repaint_delay_ms",            APZScaleRepaintDelay, int32_t, 500);

  DECL_GFX_PREF(Live, "browser.ui.zoom.force-user-scalable",   ForceUserScalable, bool, false);
  DECL_GFX_PREF(Live, "browser.viewport.desktopWidth",         DesktopViewportWidth, int32_t, 980);

  DECL_GFX_PREF(Live, "dom.ipc.plugins.asyncdrawing.enabled",  PluginAsyncDrawingEnabled, bool, false);
  DECL_GFX_PREF(Live, "dom.meta-viewport.enabled",             MetaViewportEnabled, bool, false);
  DECL_GFX_PREF(Once, "dom.vr.enabled",                        VREnabled, bool, false);
  DECL_GFX_PREF(Once, "dom.vr.oculus.enabled",                 VROculusEnabled, bool, true);
  DECL_GFX_PREF(Once, "dom.vr.openvr.enabled",                 VROpenVREnabled, bool, false);
  DECL_GFX_PREF(Once, "dom.vr.osvr.enabled",                   VROSVREnabled, bool, false);
  DECL_GFX_PREF(Live, "dom.vr.poseprediction.enabled",         VRPosePredictionEnabled, bool, false);
  DECL_GFX_PREF(Once, "dom.vr.require-gesture",                VRRequireGesture, bool, true);
  DECL_GFX_PREF(Live, "dom.vr.puppet.enabled",                 VRPuppetEnabled, bool, false);
  DECL_GFX_PREF(Live, "dom.w3c_pointer_events.enabled",        PointerEventsEnabled, bool, false);
  DECL_GFX_PREF(Live, "dom.w3c_touch_events.enabled",          TouchEventsEnabled, int32_t, 0);

  DECL_GFX_PREF(Live, "general.smoothScroll",                  SmoothScrollEnabled, bool, true);
  DECL_GFX_PREF(Live, "general.smoothScroll.currentVelocityWeighting",
                SmoothScrollCurrentVelocityWeighting, float, 0.25);
  DECL_GFX_PREF(Live, "general.smoothScroll.durationToIntervalRatio",
                SmoothScrollDurationToIntervalRatio, int32_t, 200);
  DECL_GFX_PREF(Live, "general.smoothScroll.mouseWheel",       WheelSmoothScrollEnabled, bool, true);
  DECL_GFX_PREF(Live, "general.smoothScroll.mouseWheel.durationMaxMS",
                WheelSmoothScrollMaxDurationMs, int32_t, 400);
  DECL_GFX_PREF(Live, "general.smoothScroll.mouseWheel.durationMinMS",
                WheelSmoothScrollMinDurationMs, int32_t, 200);
  DECL_GFX_PREF(Live, "general.smoothScroll.pages",            PageSmoothScrollEnabled, bool, true);
  DECL_GFX_PREF(Live, "general.smoothScroll.pages.durationMaxMS",
                PageSmoothScrollMaxDurationMs, int32_t, 150);
  DECL_GFX_PREF(Live, "general.smoothScroll.pages.durationMinMS",
                PageSmoothScrollMinDurationMs, int32_t, 150);
  DECL_GFX_PREF(Live, "general.smoothScroll.pixels",           PixelSmoothScrollEnabled, bool, true);
  DECL_GFX_PREF(Live, "general.smoothScroll.pixels.durationMaxMS",
                PixelSmoothScrollMaxDurationMs, int32_t, 150);
  DECL_GFX_PREF(Live, "general.smoothScroll.pixels.durationMinMS",
                PixelSmoothScrollMinDurationMs, int32_t, 150);
  DECL_GFX_PREF(Live, "general.smoothScroll.stopDecelerationWeighting",
                SmoothScrollStopDecelerationWeighting, float, 0.4f);

  DECL_GFX_PREF(Once, "gfx.android.rgb16.force",               AndroidRGB16Force, bool, false);
#if defined(ANDROID)
  DECL_GFX_PREF(Once, "gfx.apitrace.enabled",                  UseApitrace, bool, false);
#endif
#if defined(RELEASE_OR_BETA)
  // "Skip" means this is locked to the default value in beta and release.
  DECL_GFX_PREF(Skip, "gfx.blocklist.all",                     BlocklistAll, int32_t, 0);
#else
  DECL_GFX_PREF(Once, "gfx.blocklist.all",                     BlocklistAll, int32_t, 0);
#endif
  DECL_GFX_PREF(Live, "gfx.canvas.auto_accelerate.min_calls",  CanvasAutoAccelerateMinCalls, int32_t, 4);
  DECL_GFX_PREF(Live, "gfx.canvas.auto_accelerate.min_frames", CanvasAutoAccelerateMinFrames, int32_t, 30);
  DECL_GFX_PREF(Live, "gfx.canvas.auto_accelerate.min_seconds", CanvasAutoAccelerateMinSeconds, float, 5.0f);
  DECL_GFX_PREF(Live, "gfx.canvas.azure.accelerated",          CanvasAzureAccelerated, bool, false);
  DECL_GFX_PREF(Once, "gfx.canvas.azure.accelerated.limit",    CanvasAzureAcceleratedLimit, int32_t, 0);
  // 0x7fff is the maximum supported xlib surface size and is more than enough for canvases.
  DECL_GFX_PREF(Live, "gfx.canvas.max-size",                   MaxCanvasSize, int32_t, 0x7fff);
  DECL_GFX_PREF(Once, "gfx.canvas.skiagl.cache-items",         CanvasSkiaGLCacheItems, int32_t, 256);
  DECL_GFX_PREF(Once, "gfx.canvas.skiagl.cache-size",          CanvasSkiaGLCacheSize, int32_t, 96);
  DECL_GFX_PREF(Once, "gfx.canvas.skiagl.dynamic-cache",       CanvasSkiaGLDynamicCache, bool, false);

  DECL_GFX_PREF(Live, "gfx.color_management.enablev4",         CMSEnableV4, bool, false);
  DECL_GFX_PREF(Live, "gfx.color_management.mode",             CMSMode, int32_t,-1);
  // The zero default here should match QCMS_INTENT_DEFAULT from qcms.h
  DECL_GFX_PREF(Live, "gfx.color_management.rendering_intent", CMSRenderingIntent, int32_t, 0);

  DECL_GFX_PREF(Once, "gfx.device-reset.limit",                DeviceResetLimitCount, int32_t, 10);
  DECL_GFX_PREF(Once, "gfx.device-reset.threshold-ms",         DeviceResetThresholdMilliseconds, int32_t, -1);

  DECL_GFX_PREF(Once, "gfx.direct2d.disabled",                 Direct2DDisabled, bool, false);
  DECL_GFX_PREF(Once, "gfx.direct2d.force-enabled",            Direct2DForceEnabled, bool, false);
  DECL_GFX_PREF(Live, "gfx.direct3d11.reuse-decoder-device",   Direct3D11ReuseDecoderDevice, int32_t, -1);
  DECL_GFX_PREF(Live, "gfx.direct3d11.allow-intel-mutex",      Direct3D11AllowIntelMutex, bool, true);
  DECL_GFX_PREF(Live, "gfx.downloadable_fonts.keep_variation_tables", KeepVariationTables, bool, false);
  DECL_GFX_PREF(Live, "gfx.downloadable_fonts.otl_validation", ValidateOTLTables, bool, true);
  DECL_GFX_PREF(Live, "gfx.draw-color-bars",                   CompositorDrawColorBars, bool, false);
  DECL_GFX_PREF(Once, "gfx.e10s.hide-plugins-for-scroll",      HidePluginsForScroll, bool, true);
  DECL_GFX_PREF(Live, "gfx.layerscope.enabled",                LayerScopeEnabled, bool, false);
  DECL_GFX_PREF(Live, "gfx.layerscope.port",                   LayerScopePort, int32_t, 23456);
  // Note that        "gfx.logging.level" is defined in Logging.h.
  DECL_GFX_PREF(Live, "gfx.logging.level",                     GfxLoggingLevel, int32_t, mozilla::gfx::LOG_DEFAULT);
  DECL_GFX_PREF(Once, "gfx.logging.crash.length",              GfxLoggingCrashLength, uint32_t, 16);
  DECL_GFX_PREF(Live, "gfx.logging.painted-pixel-count.enabled",GfxLoggingPaintedPixelCountEnabled, bool, false);
  // The maximums here are quite conservative, we can tighten them if problems show up.
  DECL_GFX_PREF(Once, "gfx.logging.texture-usage.enabled",     GfxLoggingTextureUsageEnabled, bool, false);
  DECL_GFX_PREF(Once, "gfx.logging.peak-texture-usage.enabled",GfxLoggingPeakTextureUsageEnabled, bool, false);
  DECL_GFX_PREF(Once, "gfx.max-alloc-size",                    MaxAllocSize, int32_t, (int32_t)500000000);
  DECL_GFX_PREF(Once, "gfx.max-texture-size",                  MaxTextureSize, int32_t, (int32_t)32767);
  DECL_GFX_PREF(Live, "gfx.partialpresent.force",              PartialPresent, int32_t, 0);
  DECL_GFX_PREF(Live, "gfx.perf-warnings.enabled",             PerfWarnings, bool, false);
  DECL_GFX_PREF(Live, "gfx.SurfaceTexture.detach.enabled",     SurfaceTextureDetachEnabled, bool, true);
  DECL_GFX_PREF(Live, "gfx.testing.device-reset",              DeviceResetForTesting, int32_t, 0);
  DECL_GFX_PREF(Live, "gfx.testing.device-fail",               DeviceFailForTesting, bool, false);
  DECL_GFX_PREF(Once, "gfx.text.disable-aa",                   DisableAllTextAA, bool, false);
  DECL_GFX_PREF(Live, "gfx.ycbcr.accurate-conversion",         YCbCrAccurateConversion, bool, false);

  DECL_GFX_PREF(Live, "gfx.content.always-paint",              AlwaysPaint, bool, false);

  // Disable surface sharing due to issues with compatible FBConfigs on
  // NVIDIA drivers as described in bug 1193015.
  DECL_GFX_PREF(Live, "gfx.use-glx-texture-from-pixmap",       UseGLXTextureFromPixmap, bool, false);

  DECL_GFX_PREF(Once, "gfx.use-iosurface-textures",            UseIOSurfaceTextures, bool, false);

  // These times should be in milliseconds
  DECL_GFX_PREF(Once, "gfx.touch.resample.delay-threshold",    TouchResampleVsyncDelayThreshold, int32_t, 20);
  DECL_GFX_PREF(Once, "gfx.touch.resample.max-predict",        TouchResampleMaxPredict, int32_t, 8);
  DECL_GFX_PREF(Once, "gfx.touch.resample.min-delta",          TouchResampleMinDelta, int32_t, 2);
  DECL_GFX_PREF(Once, "gfx.touch.resample.old-touch-threshold",TouchResampleOldTouchThreshold, int32_t, 17);
  DECL_GFX_PREF(Once, "gfx.touch.resample.vsync-adjust",       TouchVsyncSampleAdjust, int32_t, 5);

  DECL_GFX_PREF(Once, "gfx.vr.openvr-runtime",                 VROpenVRRuntime, std::string, "");
  DECL_GFX_PREF(Live, "gfx.vsync.collect-scroll-transforms",   CollectScrollTransforms, bool, false);
  DECL_GFX_PREF(Once, "gfx.vsync.compositor.unobserve-count",  CompositorUnobserveCount, int32_t, 10);
  DECL_GFX_PREF(Live, "gfx.webrender.profiler.enable",         WebRenderProfilerEnabled, bool, false);
  // Use vsync events generated by hardware
  DECL_GFX_PREF(Once, "gfx.work-around-driver-bugs",           WorkAroundDriverBugs, bool, true);
  DECL_GFX_PREF(Once, "gfx.screen-mirroring.enabled",          ScreenMirroringEnabled, bool, false);

  DECL_GFX_PREF(Live, "gl.ignore-dx-interop2-blacklist",       IgnoreDXInterop2Blacklist, bool, false);
  DECL_GFX_PREF(Live, "gl.msaa-level",                         MSAALevel, uint32_t, 2);
#if defined(XP_MACOSX)
  DECL_GFX_PREF(Live, "gl.multithreaded",                      GLMultithreaded, bool, false);
#endif
  DECL_GFX_PREF(Live, "gl.require-hardware",                   RequireHardwareGL, bool, false);

  DECL_GFX_PREF(Once, "image.cache.size",                      ImageCacheSize, int32_t, 5*1024*1024);
  DECL_GFX_PREF(Once, "image.cache.timeweight",                ImageCacheTimeWeight, int32_t, 500);
  DECL_GFX_PREF(Live, "image.decode-immediately.enabled",      ImageDecodeImmediatelyEnabled, bool, false);
  DECL_GFX_PREF(Live, "image.downscale-during-decode.enabled", ImageDownscaleDuringDecodeEnabled, bool, true);
  DECL_GFX_PREF(Live, "image.infer-src-animation.threshold-ms", ImageInferSrcAnimationThresholdMS, uint32_t, 2000);
  DECL_GFX_PREF(Once, "image.mem.decode_bytes_at_a_time",      ImageMemDecodeBytesAtATime, uint32_t, 200000);
  DECL_GFX_PREF(Live, "image.mem.discardable",                 ImageMemDiscardable, bool, false);
  DECL_GFX_PREF(Once, "image.mem.animated.discardable",        ImageMemAnimatedDiscardable, bool, false);
  DECL_GFX_PREF(Live, "image.mem.shared",                      ImageMemShared, bool, false);
  DECL_GFX_PREF(Once, "image.mem.surfacecache.discard_factor", ImageMemSurfaceCacheDiscardFactor, uint32_t, 1);
  DECL_GFX_PREF(Once, "image.mem.surfacecache.max_size_kb",    ImageMemSurfaceCacheMaxSizeKB, uint32_t, 100 * 1024);
  DECL_GFX_PREF(Once, "image.mem.surfacecache.min_expiration_ms", ImageMemSurfaceCacheMinExpirationMS, uint32_t, 60*1000);
  DECL_GFX_PREF(Once, "image.mem.surfacecache.size_factor",    ImageMemSurfaceCacheSizeFactor, uint32_t, 64);
  DECL_GFX_PREF(Once, "image.multithreaded_decoding.limit",    ImageMTDecodingLimit, int32_t, -1);

  DECL_GFX_PREF(Once, "layers.acceleration.disabled",          LayersAccelerationDisabledDoNotUseDirectly, bool, false);
  DECL_GFX_PREF(Live, "layers.acceleration.draw-fps",          LayersDrawFPS, bool, false);
  DECL_GFX_PREF(Live, "layers.acceleration.draw-fps.print-histogram",  FPSPrintHistogram, bool, false);
  DECL_GFX_PREF(Live, "layers.acceleration.draw-fps.write-to-file", WriteFPSToFile, bool, false);
  DECL_GFX_PREF(Once, "layers.acceleration.force-enabled",     LayersAccelerationForceEnabledDoNotUseDirectly, bool, false);
  DECL_GFX_PREF(Live, "layers.advanced.border-layers",         LayersAllowBorderLayers, bool, false);
  DECL_GFX_PREF(Live, "layers.advanced.text-layers",           LayersAllowTextLayers, bool, false);
  DECL_GFX_PREF(Live, "layers.advanced.bullet-layers",         LayersAllowBulletLayers, bool, false);
  DECL_GFX_PREF(Live, "layers.advanced.caret-layers",          LayersAllowCaretLayers, bool, false);
  DECL_GFX_PREF(Live, "layers.advanced.boxshadow-outer-layers", LayersAllowOuterBoxShadow, bool, false);
  DECL_GFX_PREF(Live, "layers.advanced.boxshadow-inset-layers", LayersAllowInsetBoxShadow, bool, false);
  DECL_GFX_PREF(Live, "layers.advanced.outline-layers",        LayersAllowOutlineLayers, bool, false);
<<<<<<< HEAD
  DECL_GFX_PREF(Live, "layers.advanced.displaybuttonborder-layers", LayersAllowDisplayButtonBorder, bool, false);
  DECL_GFX_PREF(Live, "layers.advanced.button-foreground-layers", LayersAllowButtonForegroundLayers, bool, false);
=======
  DECL_GFX_PREF(Live, "layers.advanced.image-layers",          LayersAllowImageLayers, bool, false);
>>>>>>> 9928b66b
  DECL_GFX_PREF(Once, "layers.amd-switchable-gfx.enabled",     LayersAMDSwitchableGfxEnabled, bool, false);
  DECL_GFX_PREF(Once, "layers.async-pan-zoom.enabled",         AsyncPanZoomEnabledDoNotUseDirectly, bool, true);
  DECL_GFX_PREF(Once, "layers.async-pan-zoom.separate-event-thread", AsyncPanZoomSeparateEventThread, bool, false);
  DECL_GFX_PREF(Live, "layers.bench.enabled",                  LayersBenchEnabled, bool, false);
  DECL_GFX_PREF(Once, "layers.bufferrotation.enabled",         BufferRotationEnabled, bool, true);
  DECL_GFX_PREF(Live, "layers.child-process-shutdown",         ChildProcessShutdown, bool, true);
#ifdef MOZ_GFX_OPTIMIZE_MOBILE
  // If MOZ_GFX_OPTIMIZE_MOBILE is defined, we force component alpha off
  // and ignore the preference.
  DECL_GFX_PREF(Skip, "layers.componentalpha.enabled",         ComponentAlphaEnabled, bool, false);
#else
  // If MOZ_GFX_OPTIMIZE_MOBILE is not defined, we actually take the
  // preference value, defaulting to true.
  DECL_GFX_PREF(Once, "layers.componentalpha.enabled",         ComponentAlphaEnabled, bool, true);
#endif
  DECL_GFX_PREF(Live, "layers.composer2d.enabled",             Composer2DCompositionEnabled, bool, false);
  DECL_GFX_PREF(Once, "layers.d3d11.force-warp",               LayersD3D11ForceWARP, bool, false);
  DECL_GFX_PREF(Live, "layers.deaa.enabled",                   LayersDEAAEnabled, bool, false);
  DECL_GFX_PREF(Live, "layers.draw-bigimage-borders",          DrawBigImageBorders, bool, false);
  DECL_GFX_PREF(Live, "layers.draw-borders",                   DrawLayerBorders, bool, false);
  DECL_GFX_PREF(Live, "layers.draw-tile-borders",              DrawTileBorders, bool, false);
  DECL_GFX_PREF(Live, "layers.draw-layer-info",                DrawLayerInfo, bool, false);
  DECL_GFX_PREF(Live, "layers.dump",                           LayersDump, bool, false);
  DECL_GFX_PREF(Live, "layers.dump-texture",                   LayersDumpTexture, bool, false);
#ifdef MOZ_DUMP_PAINTING
  DECL_GFX_PREF(Live, "layers.dump-client-layers",             DumpClientLayers, bool, false);
  DECL_GFX_PREF(Live, "layers.dump-decision",                  LayersDumpDecision, bool, false);
  DECL_GFX_PREF(Live, "layers.dump-host-layers",               DumpHostLayers, bool, false);
#endif

  // 0 is "no change" for contrast, positive values increase it, negative values
  // decrease it until we hit mid gray at -1 contrast, after that it gets weird.
  DECL_GFX_PREF(Live, "layers.effect.contrast",                LayersEffectContrast, float, 0.0f);
  DECL_GFX_PREF(Live, "layers.effect.grayscale",               LayersEffectGrayscale, bool, false);
  DECL_GFX_PREF(Live, "layers.effect.invert",                  LayersEffectInvert, bool, false);
  DECL_GFX_PREF(Once, "layers.enable-tiles",                   LayersTilesEnabled, bool, false);
  DECL_GFX_PREF(Live, "layers.flash-borders",                  FlashLayerBorders, bool, false);
  DECL_GFX_PREF(Once, "layers.force-shmem-tiles",              ForceShmemTiles, bool, false);
  DECL_GFX_PREF(Live, "layers.frame-counter",                  DrawFrameCounter, bool, false);
  DECL_GFX_PREF(Once, "layers.gpu-process.enabled",            GPUProcessEnabled, bool, false);
  DECL_GFX_PREF(Once, "layers.gpu-process.force-enabled",      GPUProcessForceEnabled, bool, false);
  DECL_GFX_PREF(Once, "layers.gpu-process.timeout_ms",         GPUProcessTimeoutMs, int32_t, 5000);
  DECL_GFX_PREF(Live, "layers.gpu-process.max_restarts",       GPUProcessMaxRestarts, int32_t, 0);
  DECL_GFX_PREF(Live, "layers.low-precision-buffer",           UseLowPrecisionBuffer, bool, false);
  DECL_GFX_PREF(Live, "layers.low-precision-opacity",          LowPrecisionOpacity, float, 1.0f);
  DECL_GFX_PREF(Live, "layers.low-precision-resolution",       LowPrecisionResolution, float, 0.25f);
  DECL_GFX_PREF(Live, "layers.max-active",                     MaxActiveLayers, int32_t, -1);
  DECL_GFX_PREF(Once, "layers.offmainthreadcomposition.force-disabled", LayersOffMainThreadCompositionForceDisabled, bool, false);
  DECL_GFX_PREF(Live, "layers.offmainthreadcomposition.frame-rate", LayersCompositionFrameRate, int32_t,-1);
  DECL_GFX_PREF(Live, "layers.orientation.sync.timeout",       OrientationSyncMillis, uint32_t, (uint32_t)0);
  DECL_GFX_PREF(Once, "layers.prefer-opengl",                  LayersPreferOpenGL, bool, false);
  DECL_GFX_PREF(Live, "layers.progressive-paint",              ProgressivePaint, bool, false);
  DECL_GFX_PREF(Live, "layers.shared-buffer-provider.enabled", PersistentBufferProviderSharedEnabled, bool, false);
  DECL_GFX_PREF(Live, "layers.single-tile.enabled",            LayersSingleTileEnabled, bool, true);
  DECL_GFX_PREF(Once, "layers.stereo-video.enabled",           StereoVideoEnabled, bool, false);

  // We allow for configurable and rectangular tile size to avoid wasting memory on devices whose
  // screen size does not align nicely to the default tile size. Although layers can be any size,
  // they are often the same size as the screen, especially for width.
  DECL_GFX_PREF(Once, "layers.tile-width",                     LayersTileWidth, int32_t, 256);
  DECL_GFX_PREF(Once, "layers.tile-height",                    LayersTileHeight, int32_t, 256);
  DECL_GFX_PREF(Once, "layers.tile-initial-pool-size",         LayersTileInitialPoolSize, uint32_t, (uint32_t)50);
  DECL_GFX_PREF(Once, "layers.tile-pool-unused-size",          LayersTilePoolUnusedSize, uint32_t, (uint32_t)10);
  DECL_GFX_PREF(Once, "layers.tile-pool-shrink-timeout",       LayersTilePoolShrinkTimeout, uint32_t, (uint32_t)50);
  DECL_GFX_PREF(Once, "layers.tile-pool-clear-timeout",        LayersTilePoolClearTimeout, uint32_t, (uint32_t)5000);
  DECL_GFX_PREF(Once, "layers.tiles.adjust",                   LayersTilesAdjust, bool, true);
  DECL_GFX_PREF(Once, "layers.tiles.edge-padding",             TileEdgePaddingEnabled, bool, true);
  DECL_GFX_PREF(Live, "layers.tiles.fade-in.enabled",          LayerTileFadeInEnabled, bool, false);
  DECL_GFX_PREF(Live, "layers.tiles.fade-in.duration-ms",      LayerTileFadeInDuration, uint32_t, 250);
  DECL_GFX_PREF(Live, "layers.transaction.warning-ms",         LayerTransactionWarning, uint32_t, 200);
  DECL_GFX_PREF(Once, "layers.uniformity-info",                UniformityInfo, bool, false);
  DECL_GFX_PREF(Once, "layers.use-image-offscreen-surfaces",   UseImageOffscreenSurfaces, bool, true);
  DECL_GFX_PREF(Live, "layers.draw-mask-debug",                DrawMaskLayer, bool, false);

  DECL_GFX_PREF(Live, "layers.geometry.opengl.enabled",        OGLLayerGeometry, bool, false);
  DECL_GFX_PREF(Live, "layers.geometry.basic.enabled",         BasicLayerGeometry, bool, false);
  DECL_GFX_PREF(Live, "layers.geometry.d3d11.enabled",         D3D11LayerGeometry, bool, false);

  DECL_GFX_PREF(Live, "layout.animation.prerender.partial", PartiallyPrerenderAnimatedContent, bool, false);
  DECL_GFX_PREF(Live, "layout.animation.prerender.viewport-ratio-limit-x", AnimationPrerenderViewportRatioLimitX, float, 1.125f);
  DECL_GFX_PREF(Live, "layout.animation.prerender.viewport-ratio-limit-y", AnimationPrerenderViewportRatioLimitY, float, 1.125f);
  DECL_GFX_PREF(Live, "layout.animation.prerender.absolute-limit-x", AnimationPrerenderAbsoluteLimitX, uint32_t, 4096);
  DECL_GFX_PREF(Live, "layout.animation.prerender.absolute-limit-y", AnimationPrerenderAbsoluteLimitY, uint32_t, 4096);

  DECL_GFX_PREF(Live, "layout.css.scroll-behavior.damping-ratio", ScrollBehaviorDampingRatio, float, 1.0f);
  DECL_GFX_PREF(Live, "layout.css.scroll-behavior.enabled",    ScrollBehaviorEnabled, bool, true);
  DECL_GFX_PREF(Live, "layout.css.scroll-behavior.spring-constant", ScrollBehaviorSpringConstant, float, 250.0f);
  DECL_GFX_PREF(Live, "layout.css.scroll-snap.prediction-max-velocity", ScrollSnapPredictionMaxVelocity, int32_t, 2000);
  DECL_GFX_PREF(Live, "layout.css.scroll-snap.prediction-sensitivity", ScrollSnapPredictionSensitivity, float, 0.750f);
  DECL_GFX_PREF(Live, "layout.css.scroll-snap.proximity-threshold", ScrollSnapProximityThreshold, int32_t, 200);
  DECL_GFX_PREF(Live, "layout.css.touch_action.enabled",       TouchActionEnabled, bool, false);
  DECL_GFX_PREF(Live, "layout.display-list.dump",              LayoutDumpDisplayList, bool, false);
  DECL_GFX_PREF(Live, "layout.display-list.dump-content",      LayoutDumpDisplayListContent, bool, false);
  DECL_GFX_PREF(Live, "layout.event-regions.enabled",          LayoutEventRegionsEnabledDoNotUseDirectly, bool, false);
  DECL_GFX_PREF(Once, "layout.frame_rate",                     LayoutFrameRate, int32_t, -1);
  DECL_GFX_PREF(Live, "layout.min-active-layer-size",          LayoutMinActiveLayerSize, int, 64);
  DECL_GFX_PREF(Once, "layout.paint_rects_separately",         LayoutPaintRectsSeparately, bool, true);

  // This and code dependent on it should be removed once containerless scrolling looks stable.
  DECL_GFX_PREF(Once, "layout.scroll.root-frame-containers",   LayoutUseContainersForRootFrames, bool, true);
  // This pref is to be set by test code only.
  DECL_GFX_PREF(Live, "layout.scrollbars.always-layerize-track", AlwaysLayerizeScrollbarTrackTestOnly, bool, false);
  DECL_GFX_PREF(Live, "layout.smaller-painted-layers",         LayoutSmallerPaintedLayers, bool, false);

  DECL_GFX_PREF(Once, "media.hardware-video-decoding.force-enabled",
                                                               HardwareVideoDecodingForceEnabled, bool, false);
#ifdef XP_WIN
  DECL_GFX_PREF(Live, "media.windows-media-foundation.allow-d3d11-dxva", PDMWMFAllowD3D11, bool, true);
  DECL_GFX_PREF(Live, "media.windows-media-foundation.max-dxva-videos", PDMWMFMaxDXVAVideos, uint32_t, 8);
  DECL_GFX_PREF(Live, "media.windows-media-foundation.use-nv12-format", PDMWMFUseNV12Format, bool, true);
  DECL_GFX_PREF(Once, "media.windows-media-foundation.use-sync-texture", PDMWMFUseSyncTexture, bool, true);
  DECL_GFX_PREF(Live, "media.wmf.low-latency.enabled", PDMWMFLowLatencyEnabled, bool, false);
  DECL_GFX_PREF(Live, "media.wmf.skip-blacklist", PDMWMFSkipBlacklist, bool, false);
#endif

  // These affect how line scrolls from wheel events will be accelerated.
  DECL_GFX_PREF(Live, "mousewheel.acceleration.factor",        MouseWheelAccelerationFactor, int32_t, -1);
  DECL_GFX_PREF(Live, "mousewheel.acceleration.start",         MouseWheelAccelerationStart, int32_t, -1);

  // This affects whether events will be routed through APZ or not.
  DECL_GFX_PREF(Live, "mousewheel.system_scroll_override_on_root_content.enabled",
                                                               MouseWheelHasRootScrollDeltaOverride, bool, false);
  DECL_GFX_PREF(Live, "mousewheel.system_scroll_override_on_root_content.horizontal.factor",
                                                               MouseWheelRootScrollHorizontalFactor, int32_t, 0);
  DECL_GFX_PREF(Live, "mousewheel.system_scroll_override_on_root_content.vertical.factor",
                                                               MouseWheelRootScrollVerticalFactor, int32_t, 0);
  DECL_GFX_PREF(Live, "mousewheel.transaction.ignoremovedelay",MouseWheelIgnoreMoveDelayMs, int32_t, (int32_t)100);
  DECL_GFX_PREF(Live, "mousewheel.transaction.timeout",        MouseWheelTransactionTimeoutMs, int32_t, (int32_t)1500);

  DECL_GFX_PREF(Live, "nglayout.debug.widget_update_flashing", WidgetUpdateFlashing, bool, false);

  DECL_GFX_PREF(Live, "test.events.async.enabled",             TestEventsAsyncEnabled, bool, false);
  DECL_GFX_PREF(Live, "test.mousescroll",                      MouseScrollTestingEnabled, bool, false);

  DECL_GFX_PREF(Live, "ui.click_hold_context_menus.delay",     UiClickHoldContextMenusDelay, int32_t, 500);

  // WebGL (for pref access from Worker threads)
  DECL_GFX_PREF(Live, "webgl.all-angle-options",               WebGLAllANGLEOptions, bool, false);
  DECL_GFX_PREF(Live, "webgl.angle.force-d3d11",               WebGLANGLEForceD3D11, bool, false);
  DECL_GFX_PREF(Live, "webgl.angle.try-d3d11",                 WebGLANGLETryD3D11, bool, false);
  DECL_GFX_PREF(Live, "webgl.angle.force-warp",                WebGLANGLEForceWARP, bool, false);
  DECL_GFX_PREF(Live, "webgl.bypass-shader-validation",        WebGLBypassShaderValidator, bool, true);
  DECL_GFX_PREF(Live, "webgl.can-lose-context-in-foreground",  WebGLCanLoseContextInForeground, bool, true);
  DECL_GFX_PREF(Live, "webgl.default-no-alpha",                WebGLDefaultNoAlpha, bool, false);
  DECL_GFX_PREF(Live, "webgl.disable-angle",                   WebGLDisableANGLE, bool, false);
  DECL_GFX_PREF(Live, "webgl.disable-wgl",                     WebGLDisableWGL, bool, false);
  DECL_GFX_PREF(Live, "webgl.disable-extensions",              WebGLDisableExtensions, bool, false);
  DECL_GFX_PREF(Live, "webgl.dxgl.enabled",                    WebGLDXGLEnabled, bool, false);
  DECL_GFX_PREF(Live, "webgl.dxgl.needs-finish",               WebGLDXGLNeedsFinish, bool, false);

  DECL_GFX_PREF(Live, "webgl.disable-fail-if-major-performance-caveat",
                WebGLDisableFailIfMajorPerformanceCaveat, bool, false);
  DECL_GFX_PREF(Live, "webgl.disable-DOM-blit-uploads",
                WebGLDisableDOMBlitUploads, bool, false);

  DECL_GFX_PREF(Live, "webgl.disabled",                        WebGLDisabled, bool, false);

  DECL_GFX_PREF(Live, "webgl.enable-draft-extensions",         WebGLDraftExtensionsEnabled, bool, false);
  DECL_GFX_PREF(Live, "webgl.enable-privileged-extensions",    WebGLPrivilegedExtensionsEnabled, bool, false);
  DECL_GFX_PREF(Live, "webgl.enable-webgl2",                   WebGL2Enabled, bool, true);
  DECL_GFX_PREF(Live, "webgl.force-enabled",                   WebGLForceEnabled, bool, false);
  DECL_GFX_PREF(Once, "webgl.force-layers-readback",           WebGLForceLayersReadback, bool, false);
  DECL_GFX_PREF(Live, "webgl.force-index-validation",          WebGLForceIndexValidation, bool, false);
  DECL_GFX_PREF(Live, "webgl.lose-context-on-memory-pressure", WebGLLoseContextOnMemoryPressure, bool, false);
  DECL_GFX_PREF(Live, "webgl.max-warnings-per-context",        WebGLMaxWarningsPerContext, uint32_t, 32);
  DECL_GFX_PREF(Live, "webgl.min_capability_mode",             WebGLMinCapabilityMode, bool, false);
  DECL_GFX_PREF(Live, "webgl.msaa-force",                      WebGLForceMSAA, bool, false);
  DECL_GFX_PREF(Live, "webgl.prefer-16bpp",                    WebGLPrefer16bpp, bool, false);
  DECL_GFX_PREF(Live, "webgl.restore-context-when-visible",    WebGLRestoreWhenVisible, bool, true);
  DECL_GFX_PREF(Live, "webgl.allow-immediate-queries",         WebGLImmediateQueries, bool, false);
  DECL_GFX_PREF(Live, "webgl.allow-fb-invalidation",           WebGLFBInvalidation, bool, false);

  DECL_GFX_PREF(Live, "webgl.max-perf-warnings",               WebGLMaxPerfWarnings, int32_t, 0);
  DECL_GFX_PREF(Live, "webgl.max-acceptable-fb-status-invals", WebGLMaxAcceptableFBStatusInvals, int32_t, 0);

  DECL_GFX_PREF(Live, "webgl.webgl2-compat-mode",              WebGL2CompatMode, bool, false);

  // WARNING:
  // Please make sure that you've added your new preference to the list above in alphabetical order.
  // Please do not just append it to the end of the list.

public:
  // Manage the singleton:
  static gfxPrefs& GetSingleton()
  {
    MOZ_ASSERT(!sInstanceHasBeenDestroyed, "Should never recreate a gfxPrefs instance!");
    if (!sInstance) {
      sGfxPrefList = new nsTArray<Pref*>();
      sInstance = new gfxPrefs;
      sInstance->Init();
    }
    MOZ_ASSERT(SingletonExists());
    return *sInstance;
  }
  static void DestroySingleton();
  static bool SingletonExists();

private:
  static gfxPrefs* sInstance;
  static bool sInstanceHasBeenDestroyed;
  static nsTArray<Pref*>* sGfxPrefList;

private:
  // The constructor cannot access GetSingleton(), since sInstance (necessarily)
  // has not been assigned yet. Follow-up initialization that needs GetSingleton()
  // must be added to Init().
  void Init();

  static bool IsPrefsServiceAvailable();
  static bool IsParentProcess();
  // Creating these to avoid having to include Preferences.h in the .h
  static void PrefAddVarCache(bool*, const char*, bool);
  static void PrefAddVarCache(int32_t*, const char*, int32_t);
  static void PrefAddVarCache(uint32_t*, const char*, uint32_t);
  static void PrefAddVarCache(float*, const char*, float);
  static void PrefAddVarCache(std::string*, const char*, std::string);
  static bool PrefGet(const char*, bool);
  static int32_t PrefGet(const char*, int32_t);
  static uint32_t PrefGet(const char*, uint32_t);
  static float PrefGet(const char*, float);
  static std::string PrefGet(const char*, std::string);
  static void PrefSet(const char* aPref, bool aValue);
  static void PrefSet(const char* aPref, int32_t aValue);
  static void PrefSet(const char* aPref, uint32_t aValue);
  static void PrefSet(const char* aPref, float aValue);
  static void PrefSet(const char* aPref, std::string aValue);
  static void WatchChanges(const char* aPrefname, Pref* aPref);
  static void UnwatchChanges(const char* aPrefname, Pref* aPref);
  // Creating these to avoid having to include PGPU.h in the .h
  static void CopyPrefValue(const bool* aValue, GfxPrefValue* aOutValue);
  static void CopyPrefValue(const int32_t* aValue, GfxPrefValue* aOutValue);
  static void CopyPrefValue(const uint32_t* aValue, GfxPrefValue* aOutValue);
  static void CopyPrefValue(const float* aValue, GfxPrefValue* aOutValue);
  static void CopyPrefValue(const std::string* aValue, GfxPrefValue* aOutValue);
  static void CopyPrefValue(const GfxPrefValue* aValue, bool* aOutValue);
  static void CopyPrefValue(const GfxPrefValue* aValue, int32_t* aOutValue);
  static void CopyPrefValue(const GfxPrefValue* aValue, uint32_t* aOutValue);
  static void CopyPrefValue(const GfxPrefValue* aValue, float* aOutValue);
  static void CopyPrefValue(const GfxPrefValue* aValue, std::string* aOutValue);

  static void AssertMainThread();

  gfxPrefs();
  ~gfxPrefs();
  gfxPrefs(const gfxPrefs&) = delete;
  gfxPrefs& operator=(const gfxPrefs&) = delete;
};

#undef DECL_GFX_PREF /* Don't need it outside of this file */

#endif /* GFX_PREFS_H */<|MERGE_RESOLUTION|>--- conflicted
+++ resolved
@@ -460,18 +460,15 @@
   DECL_GFX_PREF(Live, "layers.acceleration.draw-fps.write-to-file", WriteFPSToFile, bool, false);
   DECL_GFX_PREF(Once, "layers.acceleration.force-enabled",     LayersAccelerationForceEnabledDoNotUseDirectly, bool, false);
   DECL_GFX_PREF(Live, "layers.advanced.border-layers",         LayersAllowBorderLayers, bool, false);
+  DECL_GFX_PREF(Live, "layers.advanced.boxshadow-inset-layers", LayersAllowInsetBoxShadow, bool, false);
+  DECL_GFX_PREF(Live, "layers.advanced.boxshadow-outer-layers", LayersAllowOuterBoxShadow, bool, false);
+  DECL_GFX_PREF(Live, "layers.advanced.bullet-layers",         LayersAllowBulletLayers, bool, false);
+  DECL_GFX_PREF(Live, "layers.advanced.button-foreground-layers", LayersAllowButtonForegroundLayers, bool, false);
+  DECL_GFX_PREF(Live, "layers.advanced.caret-layers",          LayersAllowCaretLayers, bool, false);
+  DECL_GFX_PREF(Live, "layers.advanced.displaybuttonborder-layers", LayersAllowDisplayButtonBorder, bool, false);
+  DECL_GFX_PREF(Live, "layers.advanced.image-layers",          LayersAllowImageLayers, bool, false);
+  DECL_GFX_PREF(Live, "layers.advanced.outline-layers",        LayersAllowOutlineLayers, bool, false);
   DECL_GFX_PREF(Live, "layers.advanced.text-layers",           LayersAllowTextLayers, bool, false);
-  DECL_GFX_PREF(Live, "layers.advanced.bullet-layers",         LayersAllowBulletLayers, bool, false);
-  DECL_GFX_PREF(Live, "layers.advanced.caret-layers",          LayersAllowCaretLayers, bool, false);
-  DECL_GFX_PREF(Live, "layers.advanced.boxshadow-outer-layers", LayersAllowOuterBoxShadow, bool, false);
-  DECL_GFX_PREF(Live, "layers.advanced.boxshadow-inset-layers", LayersAllowInsetBoxShadow, bool, false);
-  DECL_GFX_PREF(Live, "layers.advanced.outline-layers",        LayersAllowOutlineLayers, bool, false);
-<<<<<<< HEAD
-  DECL_GFX_PREF(Live, "layers.advanced.displaybuttonborder-layers", LayersAllowDisplayButtonBorder, bool, false);
-  DECL_GFX_PREF(Live, "layers.advanced.button-foreground-layers", LayersAllowButtonForegroundLayers, bool, false);
-=======
-  DECL_GFX_PREF(Live, "layers.advanced.image-layers",          LayersAllowImageLayers, bool, false);
->>>>>>> 9928b66b
   DECL_GFX_PREF(Once, "layers.amd-switchable-gfx.enabled",     LayersAMDSwitchableGfxEnabled, bool, false);
   DECL_GFX_PREF(Once, "layers.async-pan-zoom.enabled",         AsyncPanZoomEnabledDoNotUseDirectly, bool, true);
   DECL_GFX_PREF(Once, "layers.async-pan-zoom.separate-event-thread", AsyncPanZoomSeparateEventThread, bool, false);
