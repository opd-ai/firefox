--- conflicted
+++ resolved
@@ -3963,16 +3963,6 @@
       nsINode& aNode,
       nsTArray<OwningNonNull<Element>>& aOutArrayOfListAndTableElements);
 
-<<<<<<< HEAD
-  int32_t DiscoverPartialListsAndTables(
-      nsTArray<OwningNonNull<nsINode>>& aPasteNodes,
-      nsTArray<OwningNonNull<Element>>& aListsAndTables);
-  enum class StartOrEnd { start, end };
-  void ReplaceOrphanedStructure(
-      StartOrEnd aStartOrEnd, nsTArray<OwningNonNull<nsINode>>& aNodeArray,
-      nsTArray<OwningNonNull<Element>>& aListAndTableArray,
-      int32_t aHighWaterMark);
-=======
   /**
    * TODO: Document what this does.
    */
@@ -3985,7 +3975,6 @@
   void ReplaceOrphanedStructure(StartOrEnd aStartOrEnd,
                                 nsTArray<OwningNonNull<nsINode>>& aNodeArray,
                                 Element& aListOrTableElement);
->>>>>>> d41aaad4
 
   /**
    * FindReplaceableTableElement() is a helper method of
